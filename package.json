{
  "name": "@primer/components",
  "version": "23.0.0",
  "description": "Primer react components",
  "main": "lib/index.js",
  "module": "lib-esm/index.js",
  "typings": "index.d.ts",
  "scripts": {
    "start": "cd docs && yarn run develop",
    "dist": "concurrently yarn:dist:*",
    "dist:rollup": "rm -rf dist && cross-env NODE_ENV=production rollup -c",
    "dist:transpile:cjs": "rm -rf lib && cross-env BABEL_MODULE=commonjs babel src --out-dir lib --extensions '.js,.ts,.jsx,.tsx'",
    "dist:transpile:esm": "rm -rf lib-esm && babel src --out-dir lib-esm --extensions '.js,.ts,.jsx,.tsx'",
    "dist:types": "rm -rf types && tsc",
    "prepublishOnly": "yarn run dist",
    "lint": "eslint src docs/components",
    "test": "jest -- src",
    "update-snapshots": "jest -u -- src",
    "watch": "jest --watch --no-coverage",
    "playroom:start": "playroom start",
    "playroom:build": "playroom build",
    "build": "yarn playroom:build"
  },
  "repository": "primer/components",
  "keywords": [
    "react",
    "components",
    "library",
    "design-system"
  ],
  "files": [
    "codemods",
    "dist",
    "lib",
    "lib-esm",
    "index.d.ts",
    "types",
    "!lib/__tests__",
    "!lib-esm/__tests__"
  ],
  "author": "GitHub, Inc.",
  "license": "MIT",
  "dependencies": {
    "@primer/octicons-react": "^10.0.0",
    "@primer/primitives": "3.0.0",
    "@styled-system/css": "5.1.5",
    "@styled-system/prop-types": "5.1.2",
    "@styled-system/props": "5.1.4",
    "@styled-system/theme-get": "5.1.2",
    "@types/styled-system": "5.1.2",
<<<<<<< HEAD
    "@types/styled-system__css": "5.0.14",
    "@types/styled-system__theme-get": "5.0.1",
=======
    "@types/styled-components": "^4.4.0",
>>>>>>> a83aa5a5
    "classnames": "^2.2.5",
    "polished": "3.5.2",
    "react-is": "16.10.2",
    "styled-system": "5.1.2"
  },
  "devDependencies": {
    "@testing-library/react": "9.4.0",
    "@babel/cli": "7.8.4",
    "@babel/core": "7.9.0",
    "@babel/eslint-parser": "7.12.1",
    "@babel/plugin-proposal-nullish-coalescing-operator": "7.12.1",
    "@babel/plugin-transform-modules-commonjs": "7.12.1",
    "@babel/preset-react": "7.9.4",
    "@babel/preset-typescript": "7.12.7",
    "@rollup/plugin-commonjs": "16.0.0",
    "@rollup/plugin-node-resolve": "7.1.3",
<<<<<<< HEAD
    "@types/jest": "26.0.20",
=======
    "@testing-library/dom": "7.29.0",
    "@testing-library/react": "11.2.2",
    "@testing-library/user-event": "12.6.0",
    "@wojtekmaj/enzyme-adapter-react-17": "0.3.2",
>>>>>>> a83aa5a5
    "babel-core": "7.0.0-bridge.0",
    "babel-plugin-add-react-displayname": "0.0.5",
    "babel-plugin-macros": "2.8.0",
    "babel-plugin-preval": "5.0.0",
    "babel-plugin-styled-components": "1.10.7",
    "babel-plugin-transform-replace-expressions": "0.2.0",
    "babel-polyfill": "6.26.0",
    "concurrently": "5.3.0",
    "cross-env": "7.0.2",
    "enzyme": "3.10.0",
    "eslint": "6.5.1",
    "eslint-plugin-github": "3.4.0",
    "eslint-plugin-jest": "22.20.0",
    "eslint-plugin-jsx-a11y": "6.2.3",
    "eslint-plugin-react-hooks": "3.0.0",
    "jest": "25.0.0",
    "jest-axe": "4.1.0",
    "jest-styled-components": "6.3.3",
    "jscodeshift": "0.6.4",
    "playroom": "0.15.1",
    "react": "^17.0.0",
    "react-dom": "^17.0.0",
    "react-test-renderer": "16.10.2",
    "rollup": "2.33.1",
    "rollup-plugin-babel": "4.4.0",
    "rollup-plugin-terser": "5.3.0",
    "rollup-plugin-visualizer": "4.0.4",
    "semver": "7.3.2",
    "styled-components": "4.4.0",
    "typescript": "4.1.3"
  },
  "peerDependencies": {
    "react": "^17.0.0",
    "react-dom": "^17.0.0",
    "styled-components": "4.x || 5.x"
  },
  "actionBundlesize": {
    "build": "yarn && yarn dist:rollup",
    "files": [
      {
        "path": "dist/browser.esm.js",
        "name": "ESM Build"
      },
      {
        "path": "dist/browser.umd.js",
        "name": "UMD Build"
      }
    ]
  }
}<|MERGE_RESOLUTION|>--- conflicted
+++ resolved
@@ -48,19 +48,15 @@
     "@styled-system/props": "5.1.4",
     "@styled-system/theme-get": "5.1.2",
     "@types/styled-system": "5.1.2",
-<<<<<<< HEAD
     "@types/styled-system__css": "5.0.14",
     "@types/styled-system__theme-get": "5.0.1",
-=======
     "@types/styled-components": "^4.4.0",
->>>>>>> a83aa5a5
     "classnames": "^2.2.5",
     "polished": "3.5.2",
     "react-is": "16.10.2",
     "styled-system": "5.1.2"
   },
   "devDependencies": {
-    "@testing-library/react": "9.4.0",
     "@babel/cli": "7.8.4",
     "@babel/core": "7.9.0",
     "@babel/eslint-parser": "7.12.1",
@@ -70,14 +66,11 @@
     "@babel/preset-typescript": "7.12.7",
     "@rollup/plugin-commonjs": "16.0.0",
     "@rollup/plugin-node-resolve": "7.1.3",
-<<<<<<< HEAD
     "@types/jest": "26.0.20",
-=======
     "@testing-library/dom": "7.29.0",
     "@testing-library/react": "11.2.2",
     "@testing-library/user-event": "12.6.0",
     "@wojtekmaj/enzyme-adapter-react-17": "0.3.2",
->>>>>>> a83aa5a5
     "babel-core": "7.0.0-bridge.0",
     "babel-plugin-add-react-displayname": "0.0.5",
     "babel-plugin-macros": "2.8.0",
