--- conflicted
+++ resolved
@@ -1,10 +1,6 @@
 {
   "name": "@primer/components",
-<<<<<<< HEAD
   "version": "19.0.0",
-=======
-  "version": "18.1.1",
->>>>>>> fc04fc53
   "description": "Primer react components",
   "main": "dist/index.umd.js",
   "module": "dist/index.esm.js",
