{
  "name": "primer-react",
  "version": "2.0.3-beta",
  "description": "Primer react components",
  "main": "dist/index.umd.js",
  "module": "dist/index.esm.js",
  "scripts": {
    "dev": "next dev",
    "build": "next build",
    "start": "next start",
    "predist": "rm -rf dist",
    "dist": "NODE_ENV=production rollup -c",
    "prepack": "script/npm-pack-check",
    "prepublishOnly": "npm run dist",
    "lint": "eslint src pages",
    "test": "jest",
    "watch": "jest --watch --no-coverage"
  },
  "repository": "primer/primer-react",
  "keywords": [
    "react",
    "components",
    "library",
    "design-system"
  ],
  "files": [
    "dist",
    "src",
    "!src/__tests__",
    "!src/utils"
  ],
  "author": "GitHub, Inc.",
  "license": "MIT",
  "dependencies": {
    "@githubprimer/octicons-react": "8.0.0",
    "classnames": "^2.2.5",
    "d3-shape": "^1.2.0",
<<<<<<< HEAD
    "emotion": "9.2.6",
    "primer-buttons": "2.6.0",
=======
    "emotion": "9.2.8",
    "emotion-server": "9.2.8",
    "emotion-theming": "9.2.6",
>>>>>>> 4cebb014
    "primer-colors": "1.0.1",
    "primer-forms": "2.1.4",
    "primer-layout": "1.4.9",
    "primer-navigation": "1.5.7",
    "primer-product": "5.6.7",
    "primer-tooltips": "1.5.7",
    "primer-utilities": "4.12.0",
    "primer-typography": "1.0.1",
    "react": "16.4.2",
    "react-dom": "16.4.2",
    "react-emotion": "9.2.8",
    "styled-system": "2.3.6",
    "system-classnames": "^1.0.0-3",
    "system-components": "2.2.3"
  },
  "devDependencies": {
    "@compositor/kit": "^1.0.43",
    "@mdx-js/loader": "0.15.0",
    "@mdx-js/mdx": "0.15.0",
    "@mdx-js/tag": "0.15.0",
    "@zeit/next-mdx": "1.1.0",
    "@zeit/next-sass": "0.2.0",
    "babel-core": "7.0.0-bridge.0",
    "babel-plugin-add-react-displayname": "0.0.5",
<<<<<<< HEAD
    "emotion-theming": "9.2.6",
    "enzyme": "3.3.0",
    "enzyme-adapter-react-16": "1.1.1",
=======
    "enzyme": "3.5.1",
    "enzyme-adapter-react-16": "1.5.0",
>>>>>>> 4cebb014
    "eslint": "4.19.1",
    "eslint-plugin-github": "1.0.0",
    "eslint-plugin-jest": "21.15.1",
    "eslint-plugin-jsx-a11y": "6.0.3",
    "eslint-plugin-react": "7.8.2",
    "fs-extra": "7.0.0",
    "globby": "8.0.1",
    "jest": "23.5.0",
    "jest-emotion": "9.2.7",
    "mdx-docs": "1.0.0-8",
<<<<<<< HEAD
    "next": "6.1.1",
=======
    "next": "6.1.2",
    "next-compose-plugins": "2.1.1",
    "primer-buttons": "2.6.0",
    "primer-forms": "2.1.4",
    "primer-layout": "1.4.9",
>>>>>>> 4cebb014
    "primer-module-build": "1.0.5",
    "react-router-dom": "^4.3.1",
    "react-test-renderer": "^16.3.2",
    "rollup": "0.62.0",
    "rollup-plugin-babel": "4.0.0-beta.8",
    "rollup-plugin-commonjs": "9.1.3",
    "styled-components": "3.3.3"
  }
}<|MERGE_RESOLUTION|>--- conflicted
+++ resolved
@@ -35,14 +35,10 @@
     "@githubprimer/octicons-react": "8.0.0",
     "classnames": "^2.2.5",
     "d3-shape": "^1.2.0",
-<<<<<<< HEAD
-    "emotion": "9.2.6",
-    "primer-buttons": "2.6.0",
-=======
     "emotion": "9.2.8",
     "emotion-server": "9.2.8",
     "emotion-theming": "9.2.6",
->>>>>>> 4cebb014
+    "primer-buttons": "2.6.0",
     "primer-colors": "1.0.1",
     "primer-forms": "2.1.4",
     "primer-layout": "1.4.9",
@@ -67,14 +63,8 @@
     "@zeit/next-sass": "0.2.0",
     "babel-core": "7.0.0-bridge.0",
     "babel-plugin-add-react-displayname": "0.0.5",
-<<<<<<< HEAD
-    "emotion-theming": "9.2.6",
-    "enzyme": "3.3.0",
-    "enzyme-adapter-react-16": "1.1.1",
-=======
     "enzyme": "3.5.1",
     "enzyme-adapter-react-16": "1.5.0",
->>>>>>> 4cebb014
     "eslint": "4.19.1",
     "eslint-plugin-github": "1.0.0",
     "eslint-plugin-jest": "21.15.1",
@@ -85,15 +75,8 @@
     "jest": "23.5.0",
     "jest-emotion": "9.2.7",
     "mdx-docs": "1.0.0-8",
-<<<<<<< HEAD
-    "next": "6.1.1",
-=======
     "next": "6.1.2",
     "next-compose-plugins": "2.1.1",
-    "primer-buttons": "2.6.0",
-    "primer-forms": "2.1.4",
-    "primer-layout": "1.4.9",
->>>>>>> 4cebb014
     "primer-module-build": "1.0.5",
     "react-router-dom": "^4.3.1",
     "react-test-renderer": "^16.3.2",
