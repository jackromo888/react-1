{
<<<<<<< HEAD
  "name": "@primer/components",
  "version": "2.0.3-beta",
=======
  "name": "primer-react",
  "version": "2.0.4-beta",
>>>>>>> 63545557
  "description": "Primer react components",
  "main": "dist/index.umd.js",
  "module": "dist/index.esm.js",
  "scripts": {
    "dev": "next dev",
    "build": "next build",
    "start": "next start",
    "predist": "rm -rf dist",
    "dist": "NODE_ENV=production rollup -c",
    "prepack": "script/npm-pack-check",
    "prepublishOnly": "npm run dist",
    "lint": "eslint src pages",
    "test": "jest",
    "watch": "jest --watch --no-coverage"
  },
  "repository": "primer/components",
  "keywords": [
    "react",
    "components",
    "library",
    "design-system"
  ],
  "files": [
    "dist",
    "src",
    "!src/__tests__",
    "!src/utils"
  ],
  "author": "GitHub, Inc.",
  "license": "MIT",
  "dependencies": {
    "@githubprimer/octicons-react": "8.0.0",
    "classnames": "^2.2.5",
    "d3-shape": "^1.2.0",
    "emotion": "9.2.8",
    "emotion-server": "9.2.8",
    "emotion-theming": "9.2.6",
    "primer-colors": "1.0.1",
    "primer-typography": "1.0.1",
    "react": "16.4.2",
    "react-dom": "16.4.2",
    "react-emotion": "9.2.8",
    "styled-system": "2.3.6",
    "system-classnames": "^1.0.0-3",
    "system-components": "2.2.3"
  },
  "devDependencies": {
    "@mdx-js/loader": "0.15.0",
    "@mdx-js/mdx": "0.15.0",
    "@mdx-js/tag": "0.15.0",
    "@zeit/next-mdx": "1.1.0",
    "@zeit/next-sass": "0.2.0",
    "babel-core": "7.0.0-bridge.0",
    "babel-plugin-add-react-displayname": "0.0.5",
    "enzyme": "3.5.1",
    "enzyme-adapter-react-16": "1.5.0",
    "eslint": "4.19.1",
    "eslint-plugin-github": "1.0.0",
    "eslint-plugin-jest": "21.15.1",
    "eslint-plugin-jsx-a11y": "6.0.3",
    "eslint-plugin-react": "7.8.2",
    "fs-extra": "7.0.0",
    "globby": "8.0.1",
    "jest": "23.5.0",
    "jest-emotion": "9.2.7",
    "mdx-docs": "1.0.0-8",
    "next": "6.1.2",
    "next-compose-plugins": "2.1.1",
    "primer-buttons": "2.6.0",
    "primer-forms": "2.1.4",
    "primer-layout": "1.4.9",
    "primer-module-build": "1.0.5",
    "primer-navigation": "1.5.7",
    "primer-product": "5.6.7",
    "primer-tooltips": "1.5.7",
    "primer-utilities": "4.12.0",
    "react-router-dom": "^4.3.1",
    "react-test-renderer": "^16.3.2",
    "rollup": "0.62.0",
    "rollup-plugin-babel": "4.0.0-beta.8",
    "rollup-plugin-commonjs": "9.1.3",
    "styled-components": "3.3.3"
  }
}<|MERGE_RESOLUTION|>--- conflicted
+++ resolved
@@ -1,11 +1,6 @@
 {
-<<<<<<< HEAD
   "name": "@primer/components",
-  "version": "2.0.3-beta",
-=======
-  "name": "primer-react",
   "version": "2.0.4-beta",
->>>>>>> 63545557
   "description": "Primer react components",
   "main": "dist/index.umd.js",
   "module": "dist/index.esm.js",
