--- conflicted
+++ resolved
@@ -1,12 +1,8 @@
 import React from 'react'
 import PropTypes from 'prop-types'
 import classnames from 'classnames'
-<<<<<<< HEAD
 import Octicon from '@githubprimer/octicons-react'
-=======
-import Octicon from '@github/octicons-react'
 import {colors} from './theme'
->>>>>>> 8d1c609f
 
 export default function CircleOcticon({size, bg, color, ...rest}) {
   const className = classnames(
