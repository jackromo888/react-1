--- conflicted
+++ resolved
@@ -31,36 +31,6 @@
     grayLight: '#eaecef',
     gray: gray[2],
     grayDark: '#d1d5da'
-<<<<<<< HEAD
-  },
-  button: {
-    disabledColor: 'rgba(36, 41, 46, 0.4)',
-    bg2: 'rgb(239, 243, 246)',
-    disabledBg: '#eff3f6',
-    border: 'rgba(27, 31, 35, 0.2)',
-    focusShadow: 'rgba(3, 102, 214, 0.3)',
-    activeBg: 'rgb(233, 236, 239)',
-    hoverBg: 'rgb(230, 235, 241)',
-    dangerActiveBg: 'rgb(181, 32, 44)',
-    dangerFocusShadow: 'rgba(203, 36, 49, 0.4)',
-    dangerHoverBgImage: 'rgb(222, 68, 80)',
-    dangerDisabledColor: 'rgba(203,36,49,0.4)',
-    white: 'rgb(255, 255, 255)',
-    outlineBlue: 'rgb(3, 102, 214)',
-    outlineShadow: 'rgba(3, 102, 214, 0.4)',
-    primaryBg: 'rgb(40, 167, 69)',
-    primaryBgImage: 'rgb(52, 208, 88)',
-    primaryHoverBg: 'rgb(38, 159, 66)',
-    primaryHoverBgImage: 'rgb(47, 203, 83)',
-    primaryBorder: 'rgba(27, 31, 35, 0.5)',
-    primaryActiveBg: 'rgb(39, 159, 67)',
-    primaryActiveShadow: 'rgba(27, 31, 35, 0.15)',
-    primaryFocusShadow: 'rgba(52, 208, 88, 0.4)',
-    primaryDisabledColor: 'rgba(255, 255, 255, .75)',
-    primaryDisabledBg: '#94d3a2',
-    primaryDisabledBorder: 'rgba(27,31,35,0.2)'
-=======
->>>>>>> 77e6f7bf
   },
   counter: {
     bg: 'rgba(27, 31, 35, 0.08)'
@@ -70,13 +40,6 @@
   },
   text: {
     gray: gray[6],
-<<<<<<< HEAD
-    grayLight: gray[5]
-  },
-  bg: {
-    gray: gray[1],
-    grayLight: gray[0]
-=======
     grayLight: gray[5],
     grayDark: gray[9],
     red: red[6]
@@ -185,7 +148,6 @@
       active: 'inset 0px 1px 0px rgba(4, 66, 137, 0.2)',
       focus: '0 0 0 3px rgba(3, 102, 214, 0.3)'
     }
->>>>>>> 77e6f7bf
   }
 }
 
