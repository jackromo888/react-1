import * as styledSystem from 'styled-system'
import { compose } from 'styled-system'
import systemPropTypes from '@styled-system/prop-types'
import themeGet from '@styled-system/theme-get'
import theme from './theme'

const { get: getKey } = styledSystem

export const get = key => themeGet(key, getKey(theme, key))

<<<<<<< HEAD
export const COMMON = compose(
  styledSystem.space,
  styledSystem.color,
)
COMMON.propTypes = {
  ...systemPropTypes.space,
  ...systemPropTypes.color,
}
export const BORDER = compose(
  styledSystem.border,
  styledSystem.shadow,
)
BORDER.propTypes = {
  ...systemPropTypes.border,
  ...systemPropTypes.shadow,
}
=======
export const COMMON_LIST = ['color', 'space', 'display']
>>>>>>> 407f1e23

// these are 1:1 with styled-system's API now,
// so you could consider dropping the abstraction
export const TYPOGRAPHY = styledSystem.typography
export const LAYOUT = styledSystem.layout
export const POSITION = styledSystem.position

TYPOGRAPHY.propTypes = systemPropTypes.typography
LAYOUT.propTypes = systemPropTypes.layout
POSITION.propTypes = systemPropTypes.position

<<<<<<< HEAD
// in styled-system v5, all flexbox properties are combined
// these *could* be kept in separate flex container and item prop sets, but would require some customization
export const FLEX_CONTAINER = styledSystem.flexbox
export const FLEX_ITEM = styledSystem.flexbox
=======
export const LAYOUT_LIST = [
  // layout props
  'size',
  'width',
  'height',
  'minWidth',
  'minHeight',
  'maxWidth',
  'maxHeight',
  'overflow',
  'verticalAlign'
]
>>>>>>> 407f1e23

FLEX_CONTAINER.propTypes = systemPropTypes.flexbox
FLEX_ITEM.propTypes = systemPropTypes.flexbox

// If you'd like to keep flex container and item props separate,
// the code below should work
/*
  export const FLEX_CONTAINER = styledSystem.system({
    flexBasis: true,
    flexDirection: true,
    flexWrap: true,
    alignContent: true,
    alignItems: true,
    justifyContent: true,
    justifyItems: true,
  })

  export const FLEX_ITEM = styledSystem.system({
    flex: true,
    justifySelf: true,
    alignSelf: true,
    order: true
  })
*/<|MERGE_RESOLUTION|>--- conflicted
+++ resolved
@@ -8,7 +8,6 @@
 
 export const get = key => themeGet(key, getKey(theme, key))
 
-<<<<<<< HEAD
 export const COMMON = compose(
   styledSystem.space,
   styledSystem.color,
@@ -25,9 +24,6 @@
   ...systemPropTypes.border,
   ...systemPropTypes.shadow,
 }
-=======
-export const COMMON_LIST = ['color', 'space', 'display']
->>>>>>> 407f1e23
 
 // these are 1:1 with styled-system's API now,
 // so you could consider dropping the abstraction
@@ -35,29 +31,15 @@
 export const LAYOUT = styledSystem.layout
 export const POSITION = styledSystem.position
 
+
 TYPOGRAPHY.propTypes = systemPropTypes.typography
 LAYOUT.propTypes = systemPropTypes.layout
 POSITION.propTypes = systemPropTypes.position
 
-<<<<<<< HEAD
 // in styled-system v5, all flexbox properties are combined
 // these *could* be kept in separate flex container and item prop sets, but would require some customization
 export const FLEX_CONTAINER = styledSystem.flexbox
 export const FLEX_ITEM = styledSystem.flexbox
-=======
-export const LAYOUT_LIST = [
-  // layout props
-  'size',
-  'width',
-  'height',
-  'minWidth',
-  'minHeight',
-  'maxWidth',
-  'maxHeight',
-  'overflow',
-  'verticalAlign'
-]
->>>>>>> 407f1e23
 
 FLEX_CONTAINER.propTypes = systemPropTypes.flexbox
 FLEX_ITEM.propTypes = systemPropTypes.flexbox
