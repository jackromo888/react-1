--- conflicted
+++ resolved
@@ -1,27 +1,7 @@
 import React from 'react'
 import PropTypes from 'prop-types'
-<<<<<<< HEAD
 import classnames from 'classnames'
 import map, {oneOrMoreOf, stylizer} from './props'
-=======
-import chameleon from './chameleon'
-import map, {classifier, expander, oneOrMoreOf, stylizer, valueMapper} from './props'
-
-const classifyBlockProps = classifier({
-  bg: value => `bg-${value}`,
-  border: expander(valueMapper({
-    true: 'border',
-    false: 'border-0'
-  }, null, value => `border-${value}`)),
-  display: value => `d-${value}`,
-  fg: value => `text-${value}`,
-  position: value => `position-${value}`,
-  round: value => `rounded-${value}`,
-  shadow: valueMapper({
-    true: 'box-shadow'
-  }, null, value => `box-shadow-${value}`)
-})
->>>>>>> 9762496e
 
 const styleProps = [
   'width', 'minWidth', 'maxWidth',
