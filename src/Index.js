<<<<<<< HEAD
import React from 'react'
import {
  Provider as KitProvider,
  Library,
  Example
} from '@compositor/kit'
import Page from './Page'
import Box from './Box'
import ExampleBox from './ExampleBox'
import Flex from './Flex'
import Heading from './Heading'
import Link from './Link'
import Button from './Button'
import theme from './theme'
import Text from './Text'
import ButtonPrimary from './ButtonPrimary'
import ButtonSecondary from './ButtonSecondary'
import ButtonDanger from './ButtonDanger'
import Flash from './Flash'
import Octicon from '@github/octicons-react'
import StateLabel from './StateLabel'
import CounterLabel from './CounterLabel'
=======
export { default as theme } from './theme'
>>>>>>> 6b7674a9

// Base for library
export { default as CSS } from './CSS'
export { default as Meta } from './Meta'
export { default as Page } from './Page'
export { default as ExampleBox } from './ExampleBox'

<<<<<<< HEAD
const Index = props => (
  <Page>
    <KitProvider>
      <Library>
        <Library.Nav />
        <Example name="CounterLabel">
          <CounterLabel>
            12
          </CounterLabel>
          <CounterLabel theme='gray'>
            13
          </CounterLabel>
          <CounterLabel theme='gray-light'>
            13
          </CounterLabel>
        </Example>
        <Example name='Heading'>
          <Heading mb={2}>Heading</Heading>
          <Heading.h1 fontSize={6} mb={2}>Heading (h1@6)</Heading.h1>
          <Heading.h2 fontSize={5} mb={2}>Heading (h2@5)</Heading.h2>
          <Heading.h3 fontSize={4} mb={2}>Heading (h3@4)</Heading.h3>
          <Heading.h4 fontSize={3} mb={2}>Heading (h4@3)</Heading.h4>
          <Heading.h5 fontSize={2} mb={2}>Heading (h5@2)</Heading.h5>
          <Heading.h6 fontSize={1} mb={2}>Heading (h6@1)</Heading.h6>
        </Example>
        <Example name='Link'>
          <Link href="https://github.com">
            Link
          </Link>
        </Example>
        <Example name='Box'>
          <Box p={3} bg='gray'>Box</Box>
        </Example>
        <Example name='Button'>
          <Button> Button </Button>
        </Example>
        <Example name='ButtonPrimary'>
          <ButtonPrimary>
            button primary
          </ButtonPrimary>
        </Example>
        <Example name='ButtonSecondary'>
          <ButtonSecondary>
            button secondary
          </ButtonSecondary>
        </Example>
        <Example name='ButtonDanger'>
          <ButtonDanger>
            button danger
          </ButtonDanger>
        </Example>
        <Example name='Button small'>
          <ButtonSecondary small>
            button small
          </ButtonSecondary>
        </Example>
        <Example name='Button large'>
          <ButtonSecondary large>
            button large
          </ButtonSecondary>
        </Example>
        <Example name='Flash themes'>
          <ExampleBox>
            <Flash>
              Flash
            </Flash>
            <Flash yellow>
              Flash yellow
            </Flash>
            <Flash red>
              Flash red
            </Flash>
            <Flash green>
              Flash green
            </Flash>
          </ExampleBox>
        </Example>
        <Example name='Flash full'>
          <Flash full>
            Flash full
          </Flash>
        </Example>
        <Example name='Font Sizes'>
          <Text fontSize={7}>
          fontSize 7
          </Text>
          <Text fontSize={6}>
          fontSize 6
          </Text>
          <Text fontSize={5}>
            fontSize 5
          </Text>
          <Text fontSize={4}>
            fontSize 4
          </Text>
          <Text fontSize={3}>
          fontSize 3
          </Text>
          <Text fontSize={2}>
          fontSize 2
          </Text>
          <Text fontSize={1}>
          fontSize 1
          </Text>
          <Text fontSize={0}>
          fontSize 0
          </Text>
        </Example>
        <Example name='Text'>
          <Text>
            Text
          </Text>
          <Text fontWeight='bold'>
            Text bold
          </Text>
          <Text color='green.5'>
            Text green
          </Text>
          <Text lineHeight={1.25}>
            Text lineHeight 1.25
          </Text>
          <Text fontSize={4}>
            Text fontSize 4
          </Text>
          <Text p={4}>
            Text padding 4
          </Text>
        </Example>
        <Example name='Colors'>
          {['gray', 'blue', 'green', 'purple', 'yellow', 'orange'].map((hue, i) => (
            <Flex key={i}>
              {theme.colors[hue].map((color, j) => (
                <Swatch name={hue} index={j} color={color}/>
              ))}
            </Flex>
          ))}
        </Example>
        <Example name='StateLabel'>
          <Box mb={4}>
            <Heading.h2 mb={1}>By state (Octicons built in)</Heading.h2>
            <Box mb={2}>
              <StateLabel>Unknown</StateLabel>
            </Box>
            <Box mb={2}>
              <StateLabel state='open'>Opened</StateLabel>
            </Box>
            <Box mb={2}>
              <StateLabel state='closed'>Closed</StateLabel>
            </Box>
            <Box mb={2}>
              <StateLabel state='merged'>Merged</StateLabel>
            </Box>
            <Box mb={2}>
              <StateLabel state='reopened'>Reopened</StateLabel>
            </Box>
          </Box>
          <Box mb={4}>
            <Heading.h2 mb={1}>By color</Heading.h2>
            <Box mb={2}>
              <StateLabel bg='invalid'>Invalid</StateLabel>
            </Box>
            <Box mb={2}>
              <StateLabel bg='green'>Green</StateLabel>
            </Box>
            <Box mb={2}>
              <StateLabel bg='red'>Red</StateLabel>
            </Box>
            <Box mb={2}>
              <StateLabel bg='purple'>Purple</StateLabel>
            </Box>
          </Box>
          <Box mb={4}>
            <Heading.h2 mb={2}>Small, by state</Heading.h2>
            <Box mb={2}>
              <span className='mr-2'>
                <StateLabel small>Unknown</StateLabel>
              </span>
              <span className='mr-2'>
                <StateLabel small state='open'>Opened</StateLabel>
              </span>
              <span className='mr-2'>
                <StateLabel small state='closed'>Closed</StateLabel>
              </span>
              <span className='mr-2'>
                <StateLabel small state='merged'>Merged</StateLabel>
              </span>
              <span className='mr-2'>
                <StateLabel small state='reopened'>Reopened</StateLabel>
              </span>
            </Box>
          </Box>
          <Box mb={4}>
            <Heading.h2 mb={1}>Small, by color</Heading.h2>
            <Box mb={2}>
              <span className='mr-2'>
                <StateLabel small bg='invalid'>Invalid</StateLabel>
              </span>
              <span className='mr-2'>
                <StateLabel small bg='green'>Green</StateLabel>
              </span>
              <span className='mr-2'>
                <StateLabel small bg='red'>Red</StateLabel>
              </span>
              <span className='mr-2'>
                <StateLabel small bg='purple'>Purple</StateLabel>
              </span>
              <span className='mr-2'>
                <StateLabel small bg='green' icon={<Octicon name='git-branch'/>}>
                  Custom Octicon
                </StateLabel>
              </span>
            </Box>
          </Box>
        </Example>
      </Library>
    </KitProvider>
  </Page>
)
export default Index
=======
// Layout
export { default as Box } from './Box'
export { default as Flex } from './Flex'

// Components
export { default as Button } from './Button'
export { default as ButtonDanger } from './ButtonDanger'
export { default as ButtonPrimary } from './ButtonPrimary'
export { default as ButtonSecondary } from './ButtonSecondary'

export { default as Heading } from './Heading'
export { default as Link } from './Link'
export { default as Text } from './Text'

export { default as CounterLabel } from './CounterLabel'
export { default as Flash } from './Flash'
export { default as StateLabel } from './StateLabel'
export { default as UtilityBox } from './UtilityBox'
>>>>>>> 6b7674a9
<|MERGE_RESOLUTION|>--- conflicted
+++ resolved
@@ -1,29 +1,4 @@
-<<<<<<< HEAD
-import React from 'react'
-import {
-  Provider as KitProvider,
-  Library,
-  Example
-} from '@compositor/kit'
-import Page from './Page'
-import Box from './Box'
-import ExampleBox from './ExampleBox'
-import Flex from './Flex'
-import Heading from './Heading'
-import Link from './Link'
-import Button from './Button'
-import theme from './theme'
-import Text from './Text'
-import ButtonPrimary from './ButtonPrimary'
-import ButtonSecondary from './ButtonSecondary'
-import ButtonDanger from './ButtonDanger'
-import Flash from './Flash'
-import Octicon from '@github/octicons-react'
-import StateLabel from './StateLabel'
-import CounterLabel from './CounterLabel'
-=======
 export { default as theme } from './theme'
->>>>>>> 6b7674a9
 
 // Base for library
 export { default as CSS } from './CSS'
@@ -31,227 +6,6 @@
 export { default as Page } from './Page'
 export { default as ExampleBox } from './ExampleBox'
 
-<<<<<<< HEAD
-const Index = props => (
-  <Page>
-    <KitProvider>
-      <Library>
-        <Library.Nav />
-        <Example name="CounterLabel">
-          <CounterLabel>
-            12
-          </CounterLabel>
-          <CounterLabel theme='gray'>
-            13
-          </CounterLabel>
-          <CounterLabel theme='gray-light'>
-            13
-          </CounterLabel>
-        </Example>
-        <Example name='Heading'>
-          <Heading mb={2}>Heading</Heading>
-          <Heading.h1 fontSize={6} mb={2}>Heading (h1@6)</Heading.h1>
-          <Heading.h2 fontSize={5} mb={2}>Heading (h2@5)</Heading.h2>
-          <Heading.h3 fontSize={4} mb={2}>Heading (h3@4)</Heading.h3>
-          <Heading.h4 fontSize={3} mb={2}>Heading (h4@3)</Heading.h4>
-          <Heading.h5 fontSize={2} mb={2}>Heading (h5@2)</Heading.h5>
-          <Heading.h6 fontSize={1} mb={2}>Heading (h6@1)</Heading.h6>
-        </Example>
-        <Example name='Link'>
-          <Link href="https://github.com">
-            Link
-          </Link>
-        </Example>
-        <Example name='Box'>
-          <Box p={3} bg='gray'>Box</Box>
-        </Example>
-        <Example name='Button'>
-          <Button> Button </Button>
-        </Example>
-        <Example name='ButtonPrimary'>
-          <ButtonPrimary>
-            button primary
-          </ButtonPrimary>
-        </Example>
-        <Example name='ButtonSecondary'>
-          <ButtonSecondary>
-            button secondary
-          </ButtonSecondary>
-        </Example>
-        <Example name='ButtonDanger'>
-          <ButtonDanger>
-            button danger
-          </ButtonDanger>
-        </Example>
-        <Example name='Button small'>
-          <ButtonSecondary small>
-            button small
-          </ButtonSecondary>
-        </Example>
-        <Example name='Button large'>
-          <ButtonSecondary large>
-            button large
-          </ButtonSecondary>
-        </Example>
-        <Example name='Flash themes'>
-          <ExampleBox>
-            <Flash>
-              Flash
-            </Flash>
-            <Flash yellow>
-              Flash yellow
-            </Flash>
-            <Flash red>
-              Flash red
-            </Flash>
-            <Flash green>
-              Flash green
-            </Flash>
-          </ExampleBox>
-        </Example>
-        <Example name='Flash full'>
-          <Flash full>
-            Flash full
-          </Flash>
-        </Example>
-        <Example name='Font Sizes'>
-          <Text fontSize={7}>
-          fontSize 7
-          </Text>
-          <Text fontSize={6}>
-          fontSize 6
-          </Text>
-          <Text fontSize={5}>
-            fontSize 5
-          </Text>
-          <Text fontSize={4}>
-            fontSize 4
-          </Text>
-          <Text fontSize={3}>
-          fontSize 3
-          </Text>
-          <Text fontSize={2}>
-          fontSize 2
-          </Text>
-          <Text fontSize={1}>
-          fontSize 1
-          </Text>
-          <Text fontSize={0}>
-          fontSize 0
-          </Text>
-        </Example>
-        <Example name='Text'>
-          <Text>
-            Text
-          </Text>
-          <Text fontWeight='bold'>
-            Text bold
-          </Text>
-          <Text color='green.5'>
-            Text green
-          </Text>
-          <Text lineHeight={1.25}>
-            Text lineHeight 1.25
-          </Text>
-          <Text fontSize={4}>
-            Text fontSize 4
-          </Text>
-          <Text p={4}>
-            Text padding 4
-          </Text>
-        </Example>
-        <Example name='Colors'>
-          {['gray', 'blue', 'green', 'purple', 'yellow', 'orange'].map((hue, i) => (
-            <Flex key={i}>
-              {theme.colors[hue].map((color, j) => (
-                <Swatch name={hue} index={j} color={color}/>
-              ))}
-            </Flex>
-          ))}
-        </Example>
-        <Example name='StateLabel'>
-          <Box mb={4}>
-            <Heading.h2 mb={1}>By state (Octicons built in)</Heading.h2>
-            <Box mb={2}>
-              <StateLabel>Unknown</StateLabel>
-            </Box>
-            <Box mb={2}>
-              <StateLabel state='open'>Opened</StateLabel>
-            </Box>
-            <Box mb={2}>
-              <StateLabel state='closed'>Closed</StateLabel>
-            </Box>
-            <Box mb={2}>
-              <StateLabel state='merged'>Merged</StateLabel>
-            </Box>
-            <Box mb={2}>
-              <StateLabel state='reopened'>Reopened</StateLabel>
-            </Box>
-          </Box>
-          <Box mb={4}>
-            <Heading.h2 mb={1}>By color</Heading.h2>
-            <Box mb={2}>
-              <StateLabel bg='invalid'>Invalid</StateLabel>
-            </Box>
-            <Box mb={2}>
-              <StateLabel bg='green'>Green</StateLabel>
-            </Box>
-            <Box mb={2}>
-              <StateLabel bg='red'>Red</StateLabel>
-            </Box>
-            <Box mb={2}>
-              <StateLabel bg='purple'>Purple</StateLabel>
-            </Box>
-          </Box>
-          <Box mb={4}>
-            <Heading.h2 mb={2}>Small, by state</Heading.h2>
-            <Box mb={2}>
-              <span className='mr-2'>
-                <StateLabel small>Unknown</StateLabel>
-              </span>
-              <span className='mr-2'>
-                <StateLabel small state='open'>Opened</StateLabel>
-              </span>
-              <span className='mr-2'>
-                <StateLabel small state='closed'>Closed</StateLabel>
-              </span>
-              <span className='mr-2'>
-                <StateLabel small state='merged'>Merged</StateLabel>
-              </span>
-              <span className='mr-2'>
-                <StateLabel small state='reopened'>Reopened</StateLabel>
-              </span>
-            </Box>
-          </Box>
-          <Box mb={4}>
-            <Heading.h2 mb={1}>Small, by color</Heading.h2>
-            <Box mb={2}>
-              <span className='mr-2'>
-                <StateLabel small bg='invalid'>Invalid</StateLabel>
-              </span>
-              <span className='mr-2'>
-                <StateLabel small bg='green'>Green</StateLabel>
-              </span>
-              <span className='mr-2'>
-                <StateLabel small bg='red'>Red</StateLabel>
-              </span>
-              <span className='mr-2'>
-                <StateLabel small bg='purple'>Purple</StateLabel>
-              </span>
-              <span className='mr-2'>
-                <StateLabel small bg='green' icon={<Octicon name='git-branch'/>}>
-                  Custom Octicon
-                </StateLabel>
-              </span>
-            </Box>
-          </Box>
-        </Example>
-      </Library>
-    </KitProvider>
-  </Page>
-)
-export default Index
-=======
 // Layout
 export { default as Box } from './Box'
 export { default as Flex } from './Flex'
@@ -269,5 +23,4 @@
 export { default as CounterLabel } from './CounterLabel'
 export { default as Flash } from './Flash'
 export { default as StateLabel } from './StateLabel'
-export { default as UtilityBox } from './UtilityBox'
->>>>>>> 6b7674a9
+export { default as UtilityBox } from './UtilityBox'