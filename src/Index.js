--- conflicted
+++ resolved
@@ -1,260 +1,3 @@
-<<<<<<< HEAD
-import React from 'react'
-import {
-  Provider as KitProvider,
-  Library,
-  Example
-} from '@compositor/kit'
-import Page from './Page'
-import Box from './Box'
-import ExampleBox from './ExampleBox'
-import UtilityBox from './UtilityBox'
-import Flex from './Flex'
-import Heading from './Heading'
-import Link from './Link'
-import Button from './Button'
-import ButtonDanger from './ButtonDanger'
-import ButtonPrimary from './ButtonPrimary'
-import ButtonOutline from './ButtonOutline'
-import ButtonLink from './ButtonLink'
-import theme from './theme'
-import Text from './Text'
-import Flash from './Flash'
-import CounterLabel from './CounterLabel'
-
-const Index = props => (
-  <Page>
-    <KitProvider>
-      <Library>
-        <Library.Nav />
-        <Example name="CounterLabel">
-          <CounterLabel>
-            12
-          </CounterLabel>
-          <CounterLabel theme={'gray'}>
-            13
-          </CounterLabel>
-          <CounterLabel theme={'gray-light'}>
-            13
-          </CounterLabel>
-        </Example>
-        <Example name='Heading'>
-          <Heading>
-            Heading
-          </Heading>
-        </Example>
-        <Example name='Link'>
-          <Link href="https://github.com">
-            Link
-          </Link>
-        </Example>
-        <Example name='Box'>
-          <Box p={3} bg='gray.1'> Box </Box>
-        </Example>
-        <Example name='Box maxWidths'>
-          <Box p={3} bg='gray.1' maxWidth='small'> Box small </Box>
-          <Box p={3} bg='gray.2' maxWidth='medium'> Box medium </Box>
-          <Box p={3} bg='gray.1' maxWidth='large'> Box large </Box>
-          <Box p={3} bg='gray.2' maxWidth='xlarge'> Box xlarge </Box>
-        </Example>
-        <Example name='UtilityBox'>
-          <UtilityBox bg='green-light' my={4} p={4}>
-            UtilityBox with Primer utilities as props
-          </UtilityBox>
-        </Example>
-        <Example name='Button'>
-          <Button onClick={() => window.alert('Clicked!')}> Button </Button>
-        </Example>
-        <Example name='Button - small'>
-          <Button size="small" onClick={() => window.alert('Clicked!')}> Button </Button>
-        </Example>
-        <Example name='Button - large'>
-          <Button size="large" onClick={() => window.alert('Clicked!')}> Button </Button>
-        </Example>
-        <Example name='ButtonDanger'>
-          <ButtonDanger onClick={() => window.alert('Clicked!')}> Button </ButtonDanger>
-        </Example>
-        <Example name='ButtonPrimary'>
-          <ButtonPrimary onClick={() => window.alert('Clicked!')}> Button </ButtonPrimary>
-        </Example>
-        <Example name='ButtonOutline'>
-          <ButtonOutline onClick={() => window.alert('Clicked!')}> Button </ButtonOutline>
-        </Example>
-        <Example name='Button - full width'>
-          <Button block onClick={() => window.alert('Clicked!')}> Button </Button>
-        </Example>
-        <Example name='Button - styled as link'>
-          <Button linkStyle onClick={() => window.alert('Clicked!')}> Button </Button>
-        </Example>
-        <Example name='ButtonLink'>
-          <ButtonLink href="https://www.goatslive.com/">This is an {"<a>"} styled as a button</ButtonLink>
-        </Example>
-        <Example name='Flash themes'>
-          <ExampleBox>
-            <Flash>
-              Flash
-            </Flash>
-            <Flash yellow>
-              Flash yellow
-            </Flash>
-            <Flash red>
-              Flash red
-            </Flash>
-            <Flash green>
-              Flash green
-            </Flash>
-          </ExampleBox>
-        </Example>
-        <Example name='Flash full'>
-          <Flash full>
-            Flash full
-          </Flash>
-        </Example>
-        <Example name='Font Sizes'>
-          <Text fontSize={7}>
-          fontSize 7
-          </Text>
-          <Text fontSize={6}>
-          fontSize 6
-          </Text>
-          <Text fontSize={5}>
-            fontSize 5
-          </Text>
-          <Text fontSize={4}>
-            fontSize 4
-          </Text>
-          <Text fontSize={3}>
-          fontSize 3
-          </Text>
-          <Text fontSize={2}>
-          fontSize 2
-          </Text>
-          <Text fontSize={1}>
-          fontSize 1
-          </Text>
-          <Text fontSize={0}>
-          fontSize 0
-          </Text>
-        </Example>
-        <Example name='Text'>
-          <Text>
-            Text
-          </Text>
-          <Text fontWeight='bold'>
-            Text bold
-          </Text>
-          <Text color='green.5'>
-            Text green
-          </Text>
-          <Text lineHeight={1.25}>
-            Text lineHeight 1.25
-          </Text>
-          <Text fontSize={4}>
-            Text fontSize 4
-          </Text>
-          <Text p={4}>
-            Text padding 4
-          </Text>
-        </Example>
-        <Example name='Colors'>
-          <Flex>
-            {theme.colors.gray.map((val, i) => (
-              <div key={val}>
-                <Box mt={3} p={6} m={1} bg={`gray.${i}`} />
-                <Heading.h3 fontSize={2} px={1}>
-                gray {i}
-                </Heading.h3>
-                <Text px={1}>
-                  {val}
-                </Text>
-              </div>
-            ))}
-          </Flex>
-          <Flex>
-            {theme.colors.blue.map((val, i) => (
-              <div key={val}>
-                <Box mt={3} p={6} m={1} bg={`blue.${i}`} />
-                <Heading.h3 fontSize={2} px={1}>
-                blue {i}
-                </Heading.h3>
-                <Text px={1}>
-                  {val}
-                </Text>
-              </div>
-            ))}
-          </Flex>
-          <Flex>
-            {theme.colors.green.map((val, i) => (
-              <div key={val}>
-                <Box mt={3} p={6} m={1} bg={`green.${i}`} />
-                <Heading.h3 fontSize={2} px={1}>
-                green {i}
-                </Heading.h3>
-                <Text px={1}>
-                  {val}
-                </Text>
-              </div>
-            ))}
-          </Flex>
-          <Flex>
-            {theme.colors.purple.map((val, i) => (
-              <div key={val}>
-                <Box mt={3} p={6} m={1} bg={`purple.${i}`} />
-                <Heading.h3 fontSize={2} px={1}>
-                purple {i}
-                </Heading.h3>
-                <Text px={1}>
-                  {val}
-                </Text>
-              </div>
-            ))}
-          </Flex>
-          <Flex>
-            {theme.colors.yellow.map((val, i) => (
-              <div key={val}>
-                <Box mt={3} p={6} m={1} bg={`yellow.${i}`} />
-                <Heading.h3 fontSize={2} px={1}>
-                yellow {i}
-                </Heading.h3>
-                <Text px={1}>
-                  {val}
-                </Text>
-              </div>
-            ))}
-          </Flex>
-          <Flex>
-            {theme.colors.orange.map((val, i) => (
-              <div key={val}>
-                <Box mt={3} p={6} m={1} bg={`orange.${i}`} />
-                <Heading.h3 fontSize={2} px={1}>
-                orange {i}
-                </Heading.h3>
-                <Text px={1}>
-                  {val}
-                </Text>
-              </div>
-            ))}
-          </Flex>
-          <Flex>
-            {theme.colors.red.map((val, i) => (
-              <div key={val}>
-                <Box mt={3} p={6} m={1} bg={`red.${i}`} />
-                <Heading.h3 fontSize={2} px={1}>
-                red {i}
-                </Heading.h3>
-                <Text px={1}>
-                  {val}
-                </Text>
-              </div>
-            ))}
-          </Flex>
-        </Example>
-      </Library>
-    </KitProvider>
-  </Page>
-)
-export default Index
-=======
 export { default as theme } from './theme'
 
 // Base for library
@@ -281,5 +24,4 @@
 export { default as CounterLabel } from './CounterLabel'
 export { default as Flash } from './Flash'
 export { default as StateLabel } from './StateLabel'
-export { default as UtilityBox } from './UtilityBox'
->>>>>>> c43b70cc
+export { default as UtilityBox } from './UtilityBox'