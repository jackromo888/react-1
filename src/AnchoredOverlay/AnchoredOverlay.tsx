import React, {useCallback, useMemo, useRef} from 'react'
import Overlay, {OverlayProps} from '../Overlay'
import {useFocusTrap} from '../hooks/useFocusTrap'
import {FocusZoneHookSettings, useFocusZone} from '../hooks/useFocusZone'
import {useAnchoredPosition, useRenderForcingRef} from '../hooks'
import {uniqueId} from '../utils/uniqueId'

export interface AnchoredOverlayProps extends Pick<OverlayProps, 'height' | 'width'> {
  /**
   * A custom function component used to render the anchor element.
   * Will receive the selected text as `children` prop when an item is activated.
   */
<<<<<<< HEAD
  renderAnchor: <T extends React.HTMLAttributes<HTMLElement>>(
    props: T
  ) => JSX.Element | (<T extends React.HTMLAttributes<HTMLElement>>(props: T) => null)
=======
  renderAnchor: <T extends React.HTMLAttributes<HTMLElement>>(props: T) => JSX.Element | ((props: T) => null)
>>>>>>> 81c8ca98

  /**
   * An override to the internal ref that will be spread on to the renderAnchor
   */
  anchorRef?: React.RefObject<HTMLElement>

  /**
   * Determines whether the overlay portion of the component should be shown or not
   */
  open: boolean

  /**
   * A callback which is called whenever the overlay is currently closed and an "open gesture" is detected.
   */
  onOpen?: (gesture: 'anchor-click' | 'anchor-key-press') => unknown

  /**
   * A callback which is called whenever the overlay is currently open and a "close gesture" is detected.
   */
  onClose?: (gesture: 'click-outside' | 'escape') => unknown

  /**
   * Props to be spread on the internal `Overlay` component.
   */
  overlayProps?: Partial<OverlayProps>

  /**
   * Settings to apply to the Focus Zone on the internal `Overlay` component.
   */
  focusZoneSettings?: Partial<FocusZoneHookSettings>
}

/**
 * An `AnchoredOverlay` provides an anchor that will open a floating overlay positioned relative to the anchor.
 * The overlay can be opened and navigated using keyboard or mouse.
 */
export const AnchoredOverlay: React.FC<AnchoredOverlayProps> = ({
  renderAnchor,
  anchorRef: externalAnchorRef,
  children,
  open,
  onOpen,
  onClose,
  height,
  width,
  overlayProps,
  focusZoneSettings
}) => {
  const internalAnchorRef = useRef<HTMLElement>(null)
  const anchorRef = externalAnchorRef || internalAnchorRef
  const [overlayRef, updateOverlayRef] = useRenderForcingRef<HTMLDivElement>()
  const anchorId = useMemo(uniqueId, [])

  const onClickOutside = useCallback(() => onClose?.('click-outside'), [onClose])
  const onEscape = useCallback(() => onClose?.('escape'), [onClose])

  const onAnchorKeyDown = useCallback(
    (event: React.KeyboardEvent<HTMLElement>) => {
      if (!event.defaultPrevented) {
        if (!open && ['ArrowDown', 'ArrowUp', ' ', 'Enter'].includes(event.key)) {
          onOpen?.('anchor-key-press')
          event.preventDefault()
        }
      }
    },
    [open, onOpen]
  )
  const onAnchorClick = useCallback(
    (event: React.MouseEvent<HTMLElement>) => {
      if (!event.defaultPrevented && event.button === 0 && !open) {
        onOpen?.('anchor-click')
      }
    },
    [open, onOpen]
  )

  const {position} = useAnchoredPosition(
    {
      anchorElementRef: anchorRef,
      floatingElementRef: overlayRef
    },
    [overlayRef.current]
  )
  const overlayPosition = useMemo(() => {
    return position && {top: `${position.top}px`, left: `${position.left}px`}
  }, [position])

  useFocusZone({
    containerRef: overlayRef,
    disabled: !open || !position,
    ...focusZoneSettings
  })
  useFocusTrap({containerRef: overlayRef, disabled: !open || !position})

  return (
    <>
      {renderAnchor({
        ref: anchorRef,
        id: anchorId,
        'aria-labelledby': anchorId,
        'aria-haspopup': 'listbox',
        tabIndex: 0,
        onClick: onAnchorClick,
        onKeyDown: onAnchorKeyDown
      })}
      {open ? (
        <Overlay
          returnFocusRef={anchorRef}
          onClickOutside={onClickOutside}
          onEscape={onEscape}
          ref={updateOverlayRef}
          role="listbox"
          visibility={position ? 'visible' : 'hidden'}
          height={height}
          width={width}
          {...overlayPosition}
          {...overlayProps}
        >
          {children}
        </Overlay>
      ) : null}
    </>
  )
}

AnchoredOverlay.displayName = 'AnchoredOverlay'<|MERGE_RESOLUTION|>--- conflicted
+++ resolved
@@ -10,13 +10,7 @@
    * A custom function component used to render the anchor element.
    * Will receive the selected text as `children` prop when an item is activated.
    */
-<<<<<<< HEAD
-  renderAnchor: <T extends React.HTMLAttributes<HTMLElement>>(
-    props: T
-  ) => JSX.Element | (<T extends React.HTMLAttributes<HTMLElement>>(props: T) => null)
-=======
   renderAnchor: <T extends React.HTMLAttributes<HTMLElement>>(props: T) => JSX.Element | ((props: T) => null)
->>>>>>> 81c8ca98
 
   /**
    * An override to the internal ref that will be spread on to the renderAnchor
