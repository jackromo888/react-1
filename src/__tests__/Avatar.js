--- conflicted
+++ resolved
@@ -1,11 +1,7 @@
 import React from 'react'
 import {Avatar} from '..'
 import theme from '../theme'
-<<<<<<< HEAD
-import {px, render, percent} from '../utils/testing'
-=======
-import {px, render, behavesAsComponent, checkExports} from '../utils/testing'
->>>>>>> 314f8961
+import {px, render, percent, behavesAsComponent, checkExports} from '../utils/testing'
 import {render as HTMLRender, cleanup} from '@testing-library/react'
 import {axe, toHaveNoViolations} from 'jest-axe'
 import 'babel-polyfill'
