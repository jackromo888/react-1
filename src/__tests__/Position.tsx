--- conflicted
+++ resolved
@@ -1,10 +1,6 @@
 import React from 'react'
-<<<<<<< HEAD
-import {BorderBox, Position, Absolute, Fixed, Relative, Sticky} from '..'
-=======
 import {LAYOUT, POSITION} from '../constants'
 import {Box, Position, Absolute, Fixed, Relative, Sticky} from '..'
->>>>>>> 69d0697f
 import {render, behavesAsComponent, checkExports} from '../utils/testing'
 import {render as HTMLRender, cleanup} from '@testing-library/react'
 import {axe, toHaveNoViolations} from 'jest-axe'
