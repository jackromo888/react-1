// @preval
// This file needs to be a JavaScript file using CommonJS to be compatiable with preval

const {default: primitives} = require('@primer/primitives')
const {partitionColors, fontStack, omitScale} = require('./utils/theme')

const {lineHeight: lineHeights} = primitives.typography.normal

const animation = {
  easeOutCubic: 'cubic-bezier(0.33, 1, 0.68, 1)'
}

const animation = {
  easeOutCubic: 'cubic-bezier(0.33, 1, 0.68, 1)'
}

const breakpoints = ['544px', '768px', '1012px', '1280px']

const fonts = {
  normal: fontStack([
    '-apple-system',
    'BlinkMacSystemFont',
    'Segoe UI',
    'Helvetica',
    'Arial',
    'sans-serif',
    'Apple Color Emoji',
    'Segoe UI Emoji'
  ]),
  mono: fontStack(['SFMono-Regular', 'Consolas', 'Liberation Mono', 'Menlo', 'Courier', 'monospace'])
}

const fontWeights = {
  light: 300,
  normal: 400,
  semibold: 500,
  bold: 600
}

const borderWidths = [0, '1px']

const radii = ['0', '3px', '6px', '100px']

const sizes = {
  small: '544px',
  medium: '768px',
  large: '1012px',
  xlarge: '1280px'
}

const fontSizes = ['12px', '14px', '16px', '20px', '24px', '32px', '40px', '48px']

const space = ['0', '4px', '8px', '16px', '24px', '32px', '40px', '48px', '64px', '80px', '96px', '112px', '128px']

const light = partitionColors(primitives.colors.light)
const dark = partitionColors(primitives.colors.dark)
const darkDimmed = partitionColors(primitives.colors['dark_dimmed'])

// This file must be in vanilla JS to work with preval
// but our temporary filter utils make it impossible for
// our TypeScript to properly infer const object structure
// so we need to use JSDoc comments.

<<<<<<< HEAD
const overlay = {
  borderRadius: '12px',
  boxShadow: '0px 1px 3px rgba(0, 0, 0, 0.12), 0px 8px 24px rgba(149, 157, 165, 0.2)'
}

const popovers = {
  colors: {
    caret: 'rgba(27, 31, 35, 0.15)'
  }
}

const pagination = {
  borderRadius: radii[2],
  spaceBetween: space[1],
  colors: {
    normal: {
      fg: colors.gray[9]
    },
    disabled: {
      fg: colors.gray[3],
      border: 'transparent'
    },
    hover: {
      border: colors.border.grayLight
    },
    selected: {
      fg: colors.white,
      bg: colors.blue[5],
      border: 'transparent'
    },
    active: {
      border: colors.border.grayLight
    },
    nextPrevious: {
      fg: colors.blue[5]
    }
  }
}
=======
/**
 * @type Partial<typeof primitives.colors.light>
 */
const lightColors = omitScale(light.colors)
>>>>>>> ca6ca882

/**
 * @type Partial<typeof primitives.colors.light>
 */
const lightShadows = omitScale(light.shadows)

/**
 * @type Partial<typeof primitives.colors.dark>
 */
const darkColors = omitScale(dark.colors)

/**
 * @type Partial<typeof primitives.colors.dark>
 */
const darkShadows = omitScale(dark.shadows)

/**
 * @type Partial<typeof primitives.colors.dark_dimmed>
 */
const darkDimmedColors = omitScale(darkDimmed.colors)

/**
 * @type Partial<typeof primitives.colors.dark_dimmed>
 */
const darkDimmedShadows = omitScale(darkDimmed.shadows)

const theme = {
  // General
  animation,
  borderWidths,
  breakpoints,
  fonts,
  fontSizes,
  fontWeights,
  lineHeights,
  radii,
  sizes,
  space,
  colorSchemes: {
    light: {
      colors: lightColors,
      shadows: lightShadows
    },
    dark: {
      colors: darkColors,
      shadows: darkShadows
    },
    // eslint-disable-next-line camelcase
    dark_dimmed: {
      colors: darkDimmedColors,
      shadows: darkDimmedShadows
    }
<<<<<<< HEAD
  },

  // Components
  buttons,
  pagination,
  popovers,
  flash,
  flashIcon,
  overlay,
  stateLabels
=======
  }
>>>>>>> ca6ca882
}

module.exports = {
  theme
}<|MERGE_RESOLUTION|>--- conflicted
+++ resolved
@@ -5,10 +5,6 @@
 const {partitionColors, fontStack, omitScale} = require('./utils/theme')
 
 const {lineHeight: lineHeights} = primitives.typography.normal
-
-const animation = {
-  easeOutCubic: 'cubic-bezier(0.33, 1, 0.68, 1)'
-}
 
 const animation = {
   easeOutCubic: 'cubic-bezier(0.33, 1, 0.68, 1)'
@@ -61,51 +57,10 @@
 // our TypeScript to properly infer const object structure
 // so we need to use JSDoc comments.
 
-<<<<<<< HEAD
-const overlay = {
-  borderRadius: '12px',
-  boxShadow: '0px 1px 3px rgba(0, 0, 0, 0.12), 0px 8px 24px rgba(149, 157, 165, 0.2)'
-}
-
-const popovers = {
-  colors: {
-    caret: 'rgba(27, 31, 35, 0.15)'
-  }
-}
-
-const pagination = {
-  borderRadius: radii[2],
-  spaceBetween: space[1],
-  colors: {
-    normal: {
-      fg: colors.gray[9]
-    },
-    disabled: {
-      fg: colors.gray[3],
-      border: 'transparent'
-    },
-    hover: {
-      border: colors.border.grayLight
-    },
-    selected: {
-      fg: colors.white,
-      bg: colors.blue[5],
-      border: 'transparent'
-    },
-    active: {
-      border: colors.border.grayLight
-    },
-    nextPrevious: {
-      fg: colors.blue[5]
-    }
-  }
-}
-=======
 /**
  * @type Partial<typeof primitives.colors.light>
  */
 const lightColors = omitScale(light.colors)
->>>>>>> ca6ca882
 
 /**
  * @type Partial<typeof primitives.colors.light>
@@ -158,20 +113,7 @@
       colors: darkDimmedColors,
       shadows: darkDimmedShadows
     }
-<<<<<<< HEAD
-  },
-
-  // Components
-  buttons,
-  pagination,
-  popovers,
-  flash,
-  flashIcon,
-  overlay,
-  stateLabels
-=======
   }
->>>>>>> ca6ca882
 }
 
 module.exports = {
