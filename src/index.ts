--- conflicted
+++ resolved
@@ -95,13 +95,9 @@
 export {default as Label} from './Label'
 export type {LabelProps} from './Label'
 export {default as Link} from './Link'
-<<<<<<< HEAD
-export {default as Overlay} from './Overlay'
-=======
 export type {LinkProps} from './Link'
 export {default as Overlay} from './Overlay'
 export type {OverlayProps} from './Overlay'
->>>>>>> ca6ca882
 export {default as Pagehead} from './Pagehead'
 export type {PageheadProps} from './Pagehead'
 export {default as Pagination} from './Pagination'
