--- conflicted
+++ resolved
@@ -90,11 +90,9 @@
 export {default as PointerBox} from './PointerBox'
 export type {PointerBoxProps} from './PointerBox'
 export {default as Popover} from './Popover'
-<<<<<<< HEAD
 export type {PopoverProps, PopoverContentProps} from './Popover'
-=======
-// export {default as Portal, PortalProps, registerPortalRoot} from './Portal'
->>>>>>> b5f1a591
+export {default as Portal, registerPortalRoot} from './Portal'
+export type {PortalProps} from './Portal'
 export {default as ProgressBar} from './ProgressBar'
 export type {ProgressBarProps} from './ProgressBar'
 export {default as SelectMenu} from './SelectMenu'
