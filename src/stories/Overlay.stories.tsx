--- conflicted
+++ resolved
@@ -3,12 +3,10 @@
 import {Meta} from '@storybook/react'
 import styled from 'styled-components'
 
-<<<<<<< HEAD
-import {BaseStyles, Overlay, Button, Text, ButtonDanger, theme, ThemeProvider, Position, Flex} from '..'
 import {registerPortalRoot} from '../Portal'
-=======
+
 import {BaseStyles, Overlay, Button, Text, ButtonDanger, ThemeProvider, Position, Flex} from '..'
->>>>>>> a469b855
+
 
 export default {
   title: 'Internal components/Overlay',
