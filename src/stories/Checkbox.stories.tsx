import React, {useRef, useState} from 'react'
import {Meta} from '@storybook/react'

<<<<<<< HEAD
import {BaseStyles, Box, Checkbox, CheckboxProps, ThemeProvider} from '..'
=======
import {BaseStyles, Box, Checkbox, CheckboxProps, Text, ThemeProvider} from '..'
import useLayoutEffect from '../utils/useIsomorphicLayoutEffect'
>>>>>>> c7bbd06f
import {action} from '@storybook/addon-actions'
import FormControl from '../FormControl'
import {
  FormControlArgs,
  formControlArgTypesWithoutValidation,
  getFormControlArgsByChildComponent
} from '../utils/story-helpers'
import {MarkGithubIcon} from '@primer/octicons-react'

const excludedControlKeys = ['required', 'value', 'validationStatus', 'sx']

export default {
  title: 'Forms/Form Controls/Checkbox',
  component: Checkbox,
  decorators: [
    Story => {
      return (
        <ThemeProvider>
          <BaseStyles>
            <Box paddingTop={5}>{Story()}</Box>
          </BaseStyles>
        </ThemeProvider>
      )
    }
  ],
  parameters: {controls: {exclude: excludedControlKeys}},
  argTypes: {
    checked: {
      defaultValue: false,
      control: {
        type: 'boolean'
      }
    },
    indeterminate: {
      defaultValue: false,
      control: {
        type: 'boolean'
      }
    },
    ...formControlArgTypesWithoutValidation
  }
} as Meta

export const Default = ({value: _value, checked, ...args}: FormControlArgs<CheckboxProps>) => {
  const {parentArgs, labelArgs, captionArgs} = getFormControlArgsByChildComponent(args)

  return (
    <Box as="form" sx={{p: 3}}>
      <FormControl {...parentArgs}>
        <Checkbox value="default" checked={checked} {...args} />
        <FormControl.Label {...labelArgs} />
        {captionArgs.children && <FormControl.Caption {...captionArgs} />}
      </FormControl>
    </Box>
  )
}
Default.args = {
  labelChildren: 'Default checkbox',
  captionChildren: 'Always unchecked unless `checked` is set to true in Storybook controls'
}

export const WithLeadingVisual = ({value: _value, checked, ...args}: FormControlArgs<CheckboxProps>) => {
  const {parentArgs, labelArgs, captionArgs} = getFormControlArgsByChildComponent(args)

  return (
    <Box as="form" sx={{p: 3}}>
      <FormControl {...parentArgs}>
        <FormControl.LeadingVisual>
          <MarkGithubIcon />
        </FormControl.LeadingVisual>
        <Checkbox value="default" checked={checked} {...args} />
        <FormControl.Label {...labelArgs} />
        {captionArgs.children && <FormControl.Caption {...captionArgs} />}
      </FormControl>
    </Box>
  )
}
WithLeadingVisual.args = {
  labelChildren: 'Default checkbox',
  captionChildren: 'Always unchecked unless `checked` is set to true in Storybook controls'
}

export const Controlled = (args: FormControlArgs<CheckboxProps>) => {
  const {parentArgs, labelArgs, captionArgs} = getFormControlArgsByChildComponent(args)
  const [isChecked, setChecked] = useState<boolean>(false)

  const handleChange = (event: React.ChangeEvent<HTMLInputElement>) => {
    setChecked(event.target.checked)
    action('Change event triggered')
  }

  return (
    <Box as="form" sx={{p: 3}}>
      <FormControl {...parentArgs}>
        <Checkbox value="default" onChange={handleChange} checked={isChecked} {...args} />
        <FormControl.Label {...labelArgs} />
        {captionArgs.children && <FormControl.Caption {...captionArgs} />}
      </FormControl>
    </Box>
  )
}
Controlled.parameters = {controls: {exclude: [...excludedControlKeys, 'checked']}}
Controlled.args = {
  labelChildren: 'Controlled checkbox',
  captionChildren: 'Checked attribute is controlled by React state update on change'
}

export const Uncontrolled = (args: FormControlArgs<CheckboxProps>) => {
  const {parentArgs, labelArgs, captionArgs} = getFormControlArgsByChildComponent(args)
  const checkboxRef = useRef<HTMLInputElement | null>(null)

  useLayoutEffect(() => {
    if (checkboxRef.current) {
      checkboxRef.current.checked = false
    }
  }, [])

  return (
    <Box as="form" sx={{p: 3}}>
      <FormControl {...parentArgs}>
        <Checkbox ref={checkboxRef} {...args} />
        <FormControl.Label {...labelArgs} />
        {captionArgs.children && <FormControl.Caption {...captionArgs} />}
      </FormControl>
    </Box>
  )
}
Uncontrolled.parameters = {controls: {exclude: [...excludedControlKeys, 'checked']}}
Uncontrolled.args = {
  labelChildren: 'Uncontrolled checkbox',
  captionChildren: 'Checked attribute is set in a useLayoutEffect hook'
}<|MERGE_RESOLUTION|>--- conflicted
+++ resolved
@@ -1,12 +1,8 @@
 import React, {useRef, useState} from 'react'
 import {Meta} from '@storybook/react'
 
-<<<<<<< HEAD
 import {BaseStyles, Box, Checkbox, CheckboxProps, ThemeProvider} from '..'
-=======
-import {BaseStyles, Box, Checkbox, CheckboxProps, Text, ThemeProvider} from '..'
 import useLayoutEffect from '../utils/useIsomorphicLayoutEffect'
->>>>>>> c7bbd06f
 import {action} from '@storybook/addon-actions'
 import FormControl from '../FormControl'
 import {
