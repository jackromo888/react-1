import styled from 'styled-components'
<<<<<<< HEAD
import React, {ReactElement, useEffect, useRef} from 'react'
=======
import React, {ReactElement, useEffect, useLayoutEffect, useRef} from 'react'
import {get, COMMON, POSITION, SystemPositionProps, SystemCommonProps} from './constants'
>>>>>>> b7a19643
import {ComponentProps} from './utils/types'
import {useOverlay, TouchOrMouseEvent} from './hooks'
import Portal from './Portal'
import sx, {SxProp} from './sx'
import {useCombinedRefs} from './hooks/useCombinedRefs'
<<<<<<< HEAD
import {SystemPositionProps, get} from './constants'
=======
import {AnchorSide} from './behaviors/anchoredPosition'
import {useTheme} from './ThemeProvider'
>>>>>>> b7a19643

type StyledOverlayProps = {
  width?: keyof typeof widthMap
  height?: keyof typeof heightMap
  maxHeight?: keyof Omit<typeof heightMap, 'auto' | 'initial'>
  anchorSide?: AnchorSide
}

const heightMap = {
  xsmall: '192px',
  small: '256px',
  medium: '320px',
  large: '432px',
  xlarge: '600px',
  auto: 'auto',
  initial: 'auto' // Passing 'initial' initially applies 'auto'
}

const widthMap = {
  small: '256px',
  medium: '320px',
  large: '480px',
  xlarge: '640px',
  xxlarge: '960px',
  auto: 'auto'
}
const animationDuration = 200

function getSlideAnimationStartingVector(anchorSide?: AnchorSide): {x: number; y: number} {
  if (anchorSide?.endsWith('bottom')) {
    return {x: 0, y: -1}
  } else if (anchorSide?.endsWith('top')) {
    return {x: 0, y: 1}
  } else if (anchorSide?.endsWith('right')) {
    return {x: -1, y: 0}
  } else if (anchorSide?.endsWith('left')) {
    return {x: 1, y: 0}
  }

  return {x: 0, y: 0}
}

const StyledOverlay = styled.div<StyledOverlayProps & SxProp>`
  background-color: ${get('colors.bg.overlay')};
  box-shadow: ${get('shadows.overlay.shadow')};
  position: absolute;
  min-width: 192px;
  max-width: 640px;
  height: ${props => heightMap[props.height || 'auto']};
  max-height: ${props => props.maxHeight && heightMap[props.maxHeight]};
  width: ${props => widthMap[props.width || 'auto']};
  border-radius: 12px;
  overflow: hidden;
  animation: overlay-appear ${animationDuration}ms ${get('animation.easeOutCubic')};

  @keyframes overlay-appear {
    0% {
      opacity: 0;
    }
    100% {
      opacity: 1;
    }
  }

  :focus {
    outline: none;
  }
  ${sx};
`
export type OverlayProps = {
  ignoreClickRefs?: React.RefObject<HTMLElement>[]
  initialFocusRef?: React.RefObject<HTMLElement>
  returnFocusRef: React.RefObject<HTMLElement>
  onClickOutside: (e: TouchOrMouseEvent) => void
  onEscape: (e: KeyboardEvent) => void
  [additionalKey: string]: unknown
} & Omit<ComponentProps<typeof StyledOverlay>, keyof SystemPositionProps>

/**
 * An `Overlay` is a flexible floating surface, used to display transient content such as menus,
 * selection options, dialogs, and more. Overlays use shadows to express elevation. The `Overlay`
 * component handles all behaviors needed by overlay UIs as well as the common styles that all overlays * should have.
 * @param ignoreClickRefs Optional. An array of ref objects to ignore clicks on in the `onOutsideClick` behavior. This is often used to ignore clicking on the element that toggles the open/closed state for the `Overlay` to prevent the `Overlay` from being toggled twice.
 * @param initialFocusRef Optional. Ref for the element to focus when the `Overlay` is opened. If nothing is provided, the first focusable element in the `Overlay` body is focused.
 * @param returnFocusRef Required. Ref for the element to focus when the `Overlay` is closed.
 * @param onClickOutside  Required. Function to call when clicking outside of the `Overlay`. Typically this function removes the Overlay.
 * @param onEscape Required. Function to call when user presses `Escape`. Typically this function removes the Overlay.
 * @param width Sets the width of the `Overlay`, pick from our set list of widths, or pass `auto` to automatically set the width based on the content of the `Overlay`. `small` corresponds to `256px`, `medium` corresponds to `320px`, `large` corresponds to `480px`, `xlarge` corresponds to `640px`, `xxlarge` corresponds to `960px`.
 * @param height Sets the height of the `Overlay`, pick from our set list of heights, or pass `auto` to automatically set the height based on the content of the `Overlay`, or pass `initial` to set the height based on the initial content of the `Overlay` (i.e. ignoring content changes). `xsmall` corresponds to `192px`, `small` corresponds to `256px`, `medium` corresponds to `320px`, `large` corresponds to `432px`, `xlarge` corresponds to `600px`.
 * @param maxHeight Sets the maximum height of the `Overlay`, pick from our set list of heights. `xsmall` corresponds to `192px`, `small` corresponds to `256px`, `medium` corresponds to `320px`, `large` corresponds to `432px`, `xlarge` corresponds to `600px`.
 * @param anchorSide If provided, the Overlay will slide into position from the side of the anchor with a brief animation
 */
const Overlay = React.forwardRef<HTMLDivElement, OverlayProps>(
  (
    {
      onClickOutside,
      role = 'none',
      initialFocusRef,
      returnFocusRef,
      ignoreClickRefs,
      onEscape,
      height,
      anchorSide,
      ...rest
    },
    forwardedRef
  ): ReactElement => {
    const overlayRef = useRef<HTMLDivElement>(null)
    const combinedRef = useCombinedRefs(overlayRef, forwardedRef)
    const {theme} = useTheme()
    const slideAnimationDistance = parseInt(get('space.2')(theme).replace('px', ''))
    const slideAnimationEasing = get('animation.easeOutCubic')(theme)

    useOverlay({
      overlayRef,
      returnFocusRef,
      onEscape,
      ignoreClickRefs,
      onClickOutside,
      initialFocusRef
    })

    useEffect(() => {
      if (height === 'initial' && combinedRef.current?.clientHeight) {
        combinedRef.current.style.height = `${combinedRef.current.clientHeight}px`
      }
    }, [height, combinedRef])

    useLayoutEffect(() => {
      const {x, y} = getSlideAnimationStartingVector(anchorSide)
      if ((!x && !y) || !overlayRef.current?.animate) {
        return
      }

      // JS animation is required because Safari does not allow css animations to start paused and then run
      overlayRef.current.animate(
        {transform: [`translate(${slideAnimationDistance * x}px, ${slideAnimationDistance * y}px)`, `translate(0, 0)`]},
        {
          duration: animationDuration,
          easing: slideAnimationEasing
        }
      )
    }, [anchorSide, slideAnimationDistance, slideAnimationEasing])

    return (
      <Portal>
        <StyledOverlay height={height} role={role} {...rest} ref={combinedRef} />
      </Portal>
    )
  }
)

Overlay.defaultProps = {
  height: 'auto',
  width: 'auto'
}

export default Overlay<|MERGE_RESOLUTION|>--- conflicted
+++ resolved
@@ -1,21 +1,13 @@
 import styled from 'styled-components'
-<<<<<<< HEAD
-import React, {ReactElement, useEffect, useRef} from 'react'
-=======
 import React, {ReactElement, useEffect, useLayoutEffect, useRef} from 'react'
-import {get, COMMON, POSITION, SystemPositionProps, SystemCommonProps} from './constants'
->>>>>>> b7a19643
+import {get, SystemPositionProps} from './constants'
 import {ComponentProps} from './utils/types'
 import {useOverlay, TouchOrMouseEvent} from './hooks'
 import Portal from './Portal'
 import sx, {SxProp} from './sx'
 import {useCombinedRefs} from './hooks/useCombinedRefs'
-<<<<<<< HEAD
-import {SystemPositionProps, get} from './constants'
-=======
 import {AnchorSide} from './behaviors/anchoredPosition'
 import {useTheme} from './ThemeProvider'
->>>>>>> b7a19643
 
 type StyledOverlayProps = {
   width?: keyof typeof widthMap
