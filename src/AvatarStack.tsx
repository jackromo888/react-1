--- conflicted
+++ resolved
@@ -1,13 +1,8 @@
 import classnames from 'classnames'
 import React from 'react'
 import styled from 'styled-components'
-<<<<<<< HEAD
-import {get} from './constants'
-import {Absolute} from './Position'
-=======
 import {COMMON, get, SystemCommonProps} from './constants'
 import {Box} from '.'
->>>>>>> 69d0697f
 import sx, {SxProp} from './sx'
 import {ComponentProps} from './utils/types'
 
