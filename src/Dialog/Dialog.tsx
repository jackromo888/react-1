import React, {useCallback, useEffect, useRef, useState} from 'react'
import styled from 'styled-components'
import Button, {ButtonPrimary, ButtonDanger, ButtonProps} from '../Button'
<<<<<<< HEAD
import Flex from '../Flex'
import {get} from '../constants'
=======
import Box from '../Box'
import {get, SystemCommonProps, SystemPositionProps, COMMON, POSITION} from '../constants'
>>>>>>> 69d0697f
import {useOnEscapePress} from '../hooks'
import {useFocusTrap} from '../hooks/useFocusTrap'
import sx, {SxProp} from '../sx'
import StyledOcticon from '../StyledOcticon'
import {XIcon} from '@primer/octicons-react'
import {useFocusZone} from '../hooks/useFocusZone'
import {FocusKeys} from '../behaviors/focusZone'
import Portal from '../Portal'
import {uniqueId} from '../utils/uniqueId'
import {useCombinedRefs} from '../hooks/useCombinedRefs'

const ANIMATION_DURATION = '200ms'

/**
 * Props that characterize a button to be rendered into the footer of
 * a Dialog.
 */
export type DialogButtonProps = ButtonProps & {
  /**
   * The type of Button element to use
   */
  buttonType?: 'normal' | 'primary' | 'danger'

  /**
   * The Button's inner text
   */
  content: React.ReactNode

  /**
   * If true, and if this is the only button with autoFocus set to true,
   * focus this button automatically when the dialog appears.
   */
  autoFocus?: boolean
}

/**
 * Props to customize the rendering of the Dialog.
 */
export interface DialogProps {
  /**
   * Title of the Dialog. Also serves as the aria-label for this Dialog.
   */
  title?: React.ReactNode

  /**
   * The Dialog's subtitle. Optional. Rendered below the title in smaller
   * type with less contrast. Also serves as the aria-describedby for this
   * Dialog.
   */
  subtitle?: React.ReactNode

  /**
   * Provide a custom renderer for the dialog header. This content is
   * rendered directly into the dialog body area, full bleed from edge
   * to edge, top to the start of the body element.
   *
   * Warning: using a custom renderer may violate Primer UX principles.
   */
  renderHeader?: React.FunctionComponent<DialogHeaderProps & SxProp>

  /**
   * Provide a custom render function for the dialog body. This content is
   * rendered directly into the dialog body area, full bleed from edge to
   * edge, header to footer.
   *
   * Warning: using a custom renderer may violate Primer UX principles.
   */
  renderBody?: React.FunctionComponent<DialogProps & SxProp>

  /**
   * Provide a custom render function for the dialog footer. This content is
   * rendered directly into the dialog footer area, full bleed from edge to
   * edge, end of the body element to bottom.
   *
   * Warning: using a custom renderer may violate Primer UX principles.
   */
  renderFooter?: React.FunctionComponent<DialogProps & SxProp>

  /**
   * Specifies the buttons to be rendered in the Dialog footer.
   */
  footerButtons?: DialogButtonProps[]

  /**
   * This method is invoked when a gesture to close the dialog is used (either
   * an Escape key press or clicking the "X" in the top-right corner). The
   * gesture argument indicates the gesture that was used to close the dialog
   * (either 'close-button' or 'escape').
   */
  onClose: (gesture: 'close-button' | 'escape') => void

  /**
   * Default: "dialog". The ARIA role to assign to this dialog.
   * @see https://www.w3.org/TR/wai-aria-practices-1.1/#dialog_modal
   * @see https://www.w3.org/TR/wai-aria-practices-1.1/#alertdialog
   */
  role?: 'dialog' | 'alertdialog'

  /**
   * The width of the dialog.
   * small: 296px
   * medium: 320px
   * large: 480px
   * xlarge: 640px
   */
  width?: DialogWidth

  /**
   * The height of the dialog.
   * small: 296x480
   * large: 480x640
   * auto: variable based on contents
   */
  height?: DialogHeight
}

/**
 * Props that are passed to a component that serves as a dialog header
 */
export interface DialogHeaderProps extends DialogProps {
  /**
   * ID of the element that will be used as the `aria-labelledby` attribute on the
   * dialog. This ID should be set to the element that renders the dialog's title.
   */
  dialogLabelId: string

  /**
   * ID of the element that will be used as the `aria-describedby` attribute on the
   * dialog. This ID should be set to the element that renders the dialog's subtitle.
   */
  dialogDescriptionId: string
}

const Backdrop = styled('div')`
  position: fixed;
  top: 0;
  left: 0;
  bottom: 0;
  right: 0;
  display: flex;
  align-items: center;
  justify-content: center;
  background-color: rgba(0, 0, 0, 0.4);
  animation: dialog-backdrop-appear ${ANIMATION_DURATION} ${get('animation.easeOutCubic')};

  @keyframes dialog-backdrop-appear {
    0% {
      opacity: 0;
    }
    100% {
      opacity: 1;
    }
  }
`

const heightMap = {
  small: '480px',
  large: '640px',
  auto: 'auto'
} as const

const widthMap = {
  small: '296px',
  medium: '320px',
  large: '480px',
  xlarge: '640px'
} as const

export type DialogWidth = keyof typeof widthMap
export type DialogHeight = keyof typeof heightMap

interface StyledDialogProps {
  width?: DialogWidth
  height?: DialogHeight
}

const StyledDialog = styled.div<StyledDialogProps & SxProp>`
  display: flex;
  flex-direction: column;
  background-color: ${get('colors.bg.overlay')};
  box-shadow: ${get('shadows.overlay.shadow')};
  min-width: 296px;
  max-width: calc(100vw - 64px);
  max-height: calc(100vh - 64px);
  width: ${props => widthMap[props.width ?? ('xlarge' as const)]};
  height: ${props => heightMap[props.height ?? ('auto' as const)]};
  border-radius: 12px;
  opacity: 1;
  animation: overlay--dialog-appear ${ANIMATION_DURATION} ${get('animation.easeOutCubic')};

  @keyframes overlay--dialog-appear {
    0% {
      opacity: 0;
      transform: scale(0.5);
    }
    100% {
      opacity: 1;
      transform: scale(1);
    }
  }

  ${sx};
`

const DefaultHeader: React.FC<DialogHeaderProps & SxProp> = ({
  dialogLabelId,
  title,
  subtitle,
  dialogDescriptionId,
  onClose
}) => {
  const onCloseClick = useCallback(() => {
    onClose('close-button')
  }, [onClose])
  return (
    <Dialog.Header>
      <Box display="flex">
        <Box display="flex" px={2} py="6px" flexDirection="column" flexGrow={1}>
          <Dialog.Title id={dialogLabelId}>{title ?? 'Dialog'}</Dialog.Title>
          {subtitle && <Dialog.Subtitle id={dialogDescriptionId}>{subtitle}</Dialog.Subtitle>}
        </Box>
        <Dialog.CloseButton onClose={onCloseClick} />
      </Box>
    </Dialog.Header>
  )
}
const DefaultBody: React.FC<DialogProps & SxProp> = ({children}) => {
  return <Dialog.Body>{children}</Dialog.Body>
}
const DefaultFooter: React.FC<DialogProps & SxProp> = ({footerButtons}) => {
  const {containerRef: footerRef} = useFocusZone({
    bindKeys: FocusKeys.ArrowHorizontal | FocusKeys.Tab,
    focusInStrategy: 'closest'
  })
  return footerButtons ? (
    <Dialog.Footer ref={footerRef as React.RefObject<HTMLDivElement>}>
      <Dialog.Buttons buttons={footerButtons} />
    </Dialog.Footer>
  ) : null
}

const _Dialog = React.forwardRef<HTMLDivElement, React.PropsWithChildren<DialogProps & SxProp>>(
  (props, forwardedRef) => {
    const {
      title = 'Dialog',
      subtitle = '',
      renderHeader,
      renderBody,
      renderFooter,
      onClose,
      role = 'dialog',
      width = 'xlarge',
      height = 'auto'
    } = props
    const dialogLabelId = uniqueId()
    const dialogDescriptionId = uniqueId()
    const defaultedProps = {...props, title, subtitle, role, dialogLabelId, dialogDescriptionId}

    const dialogRef = useRef<HTMLDivElement>(null)
    const combinedRef = useCombinedRefs(dialogRef, forwardedRef)
    const backdropRef = useRef<HTMLDivElement>(null)
    useFocusTrap({containerRef: dialogRef, restoreFocusOnCleanUp: true})

    useOnEscapePress(
      (event: KeyboardEvent) => {
        onClose('escape')
        event.preventDefault()
      },
      [onClose]
    )

    const header = (renderHeader ?? DefaultHeader)(defaultedProps)
    const body = (renderBody ?? DefaultBody)(defaultedProps)
    const footer = (renderFooter ?? DefaultFooter)(defaultedProps)

    return (
      <>
        <Portal>
          <Backdrop ref={backdropRef}>
            <StyledDialog
              width={width}
              height={height}
              ref={combinedRef}
              role={role}
              aria-labelledby={dialogLabelId}
              aria-describedby={dialogDescriptionId}
            >
              {header}
              {body}
              {footer}
            </StyledDialog>
          </Backdrop>
        </Portal>
      </>
    )
  }
)
_Dialog.displayName = 'Dialog'

const Header = styled.header<SxProp>`
  box-shadow: 0 1px 0 ${get('colors.border.overlay')};
  padding: ${get('space.2')};
  z-index: 1;
  flex-shrink: 0;

  ${sx}
`
const Title = styled.div<SxProp>`
  font-size: ${get('fontSizes.1')};
  font-weight: ${get('fontWeights.bold')};

  ${sx}
`
const Subtitle = styled.div<SxProp>`
  font-size: ${get('fontSizes.0')};
  margin-top: ${get('space.1')};
  color: ${get('colors.text.tertiary')};

  ${sx}
`
const Body = styled.div<SxProp>`
  flex-grow: 1;
  overflow: auto;
  padding: ${get('space.3')};

  ${sx}
`
const Footer = styled.footer<SxProp>`
  box-shadow: 0 -1px 0 ${get('colors.border.overlay')};
  padding: ${get('space.3')};
  display: flex;
  flex-flow: wrap;
  justify-content: flex-end;
  z-index: 1;
  flex-shrink: 0;

  button {
    margin-left: ${get('space.1')};
    &:first-child {
      margin-left: 0;
    }
  }

  ${sx}
`
const buttonTypes = {
  normal: Button,
  primary: ButtonPrimary,
  danger: ButtonDanger
}
const Buttons: React.FC<{buttons: DialogButtonProps[]}> = ({buttons}) => {
  const autoFocusRef = useRef<HTMLButtonElement>(null)
  let autoFocusCount = 0
  const [hasRendered, setHasRendered] = useState(0)
  useEffect(() => {
    // hack to work around dialogs originating from other focus traps.
    if (hasRendered === 1) {
      autoFocusRef.current?.focus()
    } else {
      setHasRendered(hasRendered + 1)
    }
  }, [hasRendered])

  return (
    <>
      {buttons.map((dialogButtonProps, index) => {
        const {content, buttonType = 'normal', autoFocus = false, ...buttonProps} = dialogButtonProps
        const ButtonElement = buttonTypes[buttonType]
        return (
          <ButtonElement
            key={index}
            {...buttonProps}
            ref={autoFocus && autoFocusCount === 0 ? (autoFocusCount++, autoFocusRef) : null}
          >
            {content}
          </ButtonElement>
        )
      })}
    </>
  )
}
const DialogCloseButton = styled(Button)`
  border-radius: 4px;
  background: transparent;
  border: 0;
  vertical-align: middle;
  color: ${get('colors.text.secondary')};
  padding: ${get('space.2')};
  align-self: flex-start;
  line-height: normal;
  box-shadow: none;
`
const CloseButton: React.FC<{onClose: () => void}> = ({onClose}) => {
  return (
    <DialogCloseButton aria-label="Close" onClick={onClose}>
      <StyledOcticon icon={XIcon} />
    </DialogCloseButton>
  )
}

/**
 * A dialog is a type of overlay that can be used for confirming actions, asking
 * for disambiguation, and presenting small forms. They generally allow the user
 * to focus on a quick task without having to navigate to a different page.
 *
 * Dialogs appear in the page after a direct user interaction. Don't show dialogs
 * on page load or as system alerts.
 *
 * Dialogs appear centered in the page, with a visible backdrop that dims the rest
 * of the window for focus.
 *
 * All dialogs have a title and a close button.
 *
 * Dialogs are modal. Dialogs can be dismissed by clicking on the close button,
 * pressing the escape key, or by interacting with another button in the dialog.
 * To avoid losing information and missing important messages, clicking outside
 * of the dialog will not close it.
 *
 * The sub components provided (e.g. Header, Title, etc.) are available for custom
 * renderers only. They are not intended to be used otherwise.
 */
export const Dialog = Object.assign(_Dialog, {
  Header,
  Title,
  Subtitle,
  Body,
  Footer,
  Buttons,
  CloseButton
})<|MERGE_RESOLUTION|>--- conflicted
+++ resolved
@@ -1,13 +1,8 @@
 import React, {useCallback, useEffect, useRef, useState} from 'react'
 import styled from 'styled-components'
 import Button, {ButtonPrimary, ButtonDanger, ButtonProps} from '../Button'
-<<<<<<< HEAD
-import Flex from '../Flex'
-import {get} from '../constants'
-=======
 import Box from '../Box'
 import {get, SystemCommonProps, SystemPositionProps, COMMON, POSITION} from '../constants'
->>>>>>> 69d0697f
 import {useOnEscapePress} from '../hooks'
 import {useFocusTrap} from '../hooks/useFocusTrap'
 import sx, {SxProp} from '../sx'
