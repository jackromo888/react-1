import React, {forwardRef, useRef} from 'react'
import styled from 'styled-components'
import ButtonClose from './Button/ButtonClose'
<<<<<<< HEAD
import {get} from './constants'
import Flex from './Flex'
=======
import {COMMON, get, LAYOUT, SystemCommonProps, SystemLayoutProps} from './constants'
import Box from './Box'
>>>>>>> 69d0697f
import useDialog from './hooks/useDialog'
import sx, {SxProp} from './sx'
import Text from './Text'
import {ComponentProps} from './utils/types'
import {useCombinedRefs} from './hooks/useCombinedRefs'

const noop = () => null

type StyledDialogBaseProps = {
  narrow?: boolean
  wide?: boolean
} & SxProp

const DialogBase = styled.div<StyledDialogBaseProps>`
  box-shadow: ${get('shadows.shadow.large')};
  border-radius: ${get('radii.2')};
  position: fixed;
  top: 0;
  left: 50%;
  transform: translateX(-50%);
  max-height: 80vh;
  z-index: 999;
  margin: 10vh auto;
  background-color: ${get('colors.bg.primary')};
  width: ${props => (props.narrow ? '320px' : props.wide ? '640px' : '440px')};
  outline: none;

  @media screen and (max-width: 750px) {
    width: 100vw;
    margin: 0;
    border-radius: 0;
    height: 100vh;
  }

  ${sx};
`

const DialogHeaderBase = styled(Box)<SxProp>`
  border-radius: ${get('radii.2')} ${get('radii.2')} 0px 0px;
  border-bottom: 1px solid ${get('colors.border.primary')};
  display: flex;

  @media screen and (max-width: 750px) {
    border-radius: 0px;
  }

  ${sx};
`
export type DialogHeaderProps = ComponentProps<typeof DialogHeaderBase>

function DialogHeader({theme, children, backgroundColor = 'gray.1', ...rest}: DialogHeaderProps) {
  if (React.Children.toArray(children).every(ch => typeof ch === 'string')) {
    children = (
      <Text theme={theme} color="text.primary" fontSize={1} fontWeight="bold" fontFamily="sans-serif">
        {children}
      </Text>
    )
  }

  return (
    <DialogHeaderBase theme={theme} p={3} backgroundColor={backgroundColor} {...rest}>
      {children}
    </DialogHeaderBase>
  )
}

const Overlay = styled.span`
  &:before {
    position: fixed;
    top: 0;
    right: 0;
    bottom: 0;
    left: 0;
    display: block;
    cursor: default;
    content: ' ';
    background: transparent;
    z-index: 99;
    background: ${get('colors.fade.black50')};
  }
`

type InternalDialogProps = {
  isOpen?: boolean
  onDismiss?: () => void
  initialFocusRef?: React.RefObject<HTMLElement>
  returnFocusRef?: React.RefObject<HTMLElement>
} & ComponentProps<typeof DialogBase>

const Dialog = forwardRef<HTMLDivElement, InternalDialogProps>(
  ({children, onDismiss = noop, isOpen, initialFocusRef, returnFocusRef, ...props}, forwardedRef) => {
    const overlayRef = useRef(null)
    const modalRef = useCombinedRefs(forwardedRef)
    const closeButtonRef = useRef(null)

    const onCloseClick = () => {
      onDismiss()
      if (returnFocusRef && returnFocusRef.current) {
        returnFocusRef.current.focus()
      }
    }

    const {getDialogProps} = useDialog({
      modalRef,
      onDismiss: onCloseClick,
      isOpen,
      initialFocusRef,
      closeButtonRef,
      returnFocusRef,
      overlayRef
    })
    return isOpen ? (
      <>
        <Overlay ref={overlayRef} />
        <DialogBase tabIndex={-1} ref={modalRef} role="dialog" aria-modal="true" {...props} {...getDialogProps()}>
          <ButtonClose
            ref={closeButtonRef}
            onClick={onCloseClick}
            sx={{position: 'absolute', top: '16px', right: '16px'}}
          />
          {children}
        </DialogBase>
      </>
    ) : null
  }
)

DialogHeader.defaultProps = {
  sx: {backgroundColor: 'bg.tertiary'}
}

DialogHeader.propTypes = {
  ...Box.propTypes
}

DialogHeader.displayName = 'Dialog.Header'
Dialog.displayName = 'Dialog'

export type DialogProps = ComponentProps<typeof Dialog>
export default Object.assign(Dialog, {Header: DialogHeader})<|MERGE_RESOLUTION|>--- conflicted
+++ resolved
@@ -1,13 +1,8 @@
 import React, {forwardRef, useRef} from 'react'
 import styled from 'styled-components'
 import ButtonClose from './Button/ButtonClose'
-<<<<<<< HEAD
-import {get} from './constants'
-import Flex from './Flex'
-=======
 import {COMMON, get, LAYOUT, SystemCommonProps, SystemLayoutProps} from './constants'
 import Box from './Box'
->>>>>>> 69d0697f
 import useDialog from './hooks/useDialog'
 import sx, {SxProp} from './sx'
 import Text from './Text'
