import React from 'react'
<<<<<<< HEAD
import Box from './Box'
import {Position} from './Position'
=======
import BorderBox from './BorderBox'
>>>>>>> d6941a4d
import Caret from './Caret'

function CaretBox(props) {
  // don't destructure these, just grab them
  const {bg, border, borderColor} = props
  const {caret, children, ...boxProps} = props
  const caretProps = {bg, borderColor, borderWidth: border, location: caret}
  return (
<<<<<<< HEAD
    <Position {...boxProps}>
      {children}
      <Caret {...caretProps} />
    </Position>
=======
    <BorderBox {...boxProps} css={{position}}>
      {children}
      <Caret {...caretProps} />
    </BorderBox>
>>>>>>> d6941a4d
  )
}

CaretBox.propTypes = {
<<<<<<< HEAD
  ...Position.propTypes,
=======
  ...BorderBox.propTypes,
>>>>>>> d6941a4d
  caret: Caret.propTypes.location
}

CaretBox.defaultProps = {
<<<<<<< HEAD
  ...Position.defaultProps,
  ...Box.defaultProps,
=======
  ...BorderBox.defaultProps,
>>>>>>> d6941a4d
  position: 'relative'
}

// we can set this because it "extends" Position implicitly
CaretBox.systemComponent = true

export default CaretBox<|MERGE_RESOLUTION|>--- conflicted
+++ resolved
@@ -1,10 +1,6 @@
 import React from 'react'
-<<<<<<< HEAD
-import Box from './Box'
+import BorderBox from './BorderBox'
 import {Position} from './Position'
-=======
-import BorderBox from './BorderBox'
->>>>>>> d6941a4d
 import Caret from './Caret'
 
 function CaretBox(props) {
@@ -13,36 +9,20 @@
   const {caret, children, ...boxProps} = props
   const caretProps = {bg, borderColor, borderWidth: border, location: caret}
   return (
-<<<<<<< HEAD
     <Position {...boxProps}>
       {children}
       <Caret {...caretProps} />
     </Position>
-=======
-    <BorderBox {...boxProps} css={{position}}>
-      {children}
-      <Caret {...caretProps} />
-    </BorderBox>
->>>>>>> d6941a4d
   )
 }
 
 CaretBox.propTypes = {
-<<<<<<< HEAD
   ...Position.propTypes,
-=======
-  ...BorderBox.propTypes,
->>>>>>> d6941a4d
   caret: Caret.propTypes.location
 }
 
 CaretBox.defaultProps = {
-<<<<<<< HEAD
-  ...Position.defaultProps,
-  ...Box.defaultProps,
-=======
   ...BorderBox.defaultProps,
->>>>>>> d6941a4d
   position: 'relative'
 }
 
