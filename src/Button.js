import PropTypes from 'prop-types'
import styled from 'styled-components'
import {COMMON, LAYOUT} from './constants'
import theme from './theme'
import buttonStyles from './ButtonStyles'
import {compose, variant, fontSize} from 'styled-system'
import systemPropTypes from '@styled-system/prop-types'

const variants = variant({
  variants: {
    small: {
      fontSize: 0
    },
    medium: {
      fontSize: 1
    },
    large: {
      fontSize: 2
    }
  }
})

const Button = styled.button.attrs(({disabled, onClick}) => ({
  onClick: disabled ? undefined : onClick
}))`
  ${buttonStyles}
  ${variants}
<<<<<<< HEAD
  ${compose(
    fontSize,
    COMMON,
    LAYOUT
  )}
=======
  ${compose(fontSize, COMMON, layout)}
>>>>>>> 31e8eb43
`

Button.defaultProps = {
  theme,
  variant: 'medium'
}

Button.propTypes = {
  as: PropTypes.oneOfType([PropTypes.oneOf(['button', 'a', 'summary', 'input']), PropTypes.func]),
  children: PropTypes.node,
  disabled: PropTypes.bool,
  fontSize: systemPropTypes.typography.fontSize,
  onClick: PropTypes.func,
  theme: PropTypes.object,
  variant: PropTypes.oneOf(['small', 'medium', 'large']),
  ...COMMON.propTypes,
  ...LAYOUT.propTypes
}

export default Button<|MERGE_RESOLUTION|>--- conflicted
+++ resolved
@@ -1,9 +1,9 @@
 import PropTypes from 'prop-types'
 import styled from 'styled-components'
-import {COMMON, LAYOUT} from './constants'
+import {COMMON} from './constants'
 import theme from './theme'
 import buttonStyles from './ButtonStyles'
-import {compose, variant, fontSize} from 'styled-system'
+import {compose, variant, fontSize, layout} from 'styled-system'
 import systemPropTypes from '@styled-system/prop-types'
 
 const variants = variant({
@@ -25,15 +25,7 @@
 }))`
   ${buttonStyles}
   ${variants}
-<<<<<<< HEAD
-  ${compose(
-    fontSize,
-    COMMON,
-    LAYOUT
-  )}
-=======
   ${compose(fontSize, COMMON, layout)}
->>>>>>> 31e8eb43
 `
 
 Button.defaultProps = {
@@ -50,7 +42,7 @@
   theme: PropTypes.object,
   variant: PropTypes.oneOf(['small', 'medium', 'large']),
   ...COMMON.propTypes,
-  ...LAYOUT.propTypes
+  ...systemPropTypes.layout
 }
 
 export default Button