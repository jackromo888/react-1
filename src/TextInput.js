import React from 'react'
import PropTypes from 'prop-types'
import classnames from 'classnames'
import systemPropTypes from '@styled-system/prop-types'
import {omit, pick} from '@styled-system/props'
import styled, {css} from 'styled-components'
import {variant, width, minWidth, maxWidth} from 'styled-system'
import {COMMON, get} from './constants'
import theme from './theme'
import sx from './sx'

const sizeVariants = variant({
  variants: {
    small: {
      minHeight: '28px',
      px: 2,
      py: '3px',
      fontSize: 0,
      lineHeight: '20px'
    },
    large: {
      px: 2,
      py: '10px',
      fontSize: 3
    }
  }
})

// using forwardRef is important so that other components (ex. SelectMenu) can autofocus the input
<<<<<<< HEAD
const TextInput = React.forwardRef(({icon: Icon, className, block, disabled, ...rest}, ref) => {
=======
const TextInput = React.forwardRef(({icon, className, block, disabled, sx, ...rest}, ref) => {
>>>>>>> 66a1dff6
  // this class is necessary to style FilterSearch, plz no touchy!
  const wrapperClasses = classnames(className, 'TextInput-wrapper')
  const wrapperProps = pick(rest)
  const inputProps = omit(rest)
  return (
    <Wrapper
      className={wrapperClasses}
      hasIcon={!!Icon}
      block={block}
      theme={theme}
      disabled={disabled}
      sx={sx}
      {...wrapperProps}
    >
      {Icon && <Icon className="TextInput-icon" />}
      <Input ref={ref} disabled={disabled} {...inputProps} />
    </Wrapper>
  )
})

const Input = styled.input`
  border: 0;
  font-size: inherit;
  background-color: transparent;
  -webkit-appearance: none;
  color: inherit;
  width: 100%;
  &:focus {
    outline: 0;
  }
`

const Wrapper = styled.span`
  display: inline-flex;
  align-items: stretch;
  min-height: 34px;
  font-size: ${get('fontSizes.1')};
  line-height: 20px;
  color: ${get('colors.gray.9')};
  vertical-align: middle;
  background-repeat: no-repeat; // Repeat and position set for form states (success, error, etc)
  background-position: right 8px center; // For form validation. This keeps images 8px from right and centered vertically.
  border: 1px solid ${get('colors.border.gray')};
  border-radius: ${get('radii.2')};
  outline: none;
  box-shadow: ${get('shadows.formControl')};

  ${props => {
    if (props.hasIcon) {
      return css`
        padding: 0;
      `
    } else {
      return css`
        padding: 6px 12px;
      `
    }
  }}

  .TextInput-icon {
    align-self: center;
    color: ${get('colors.gray.4')};
    margin: 0 ${get('space.2')};
    flex-shrink: 0;
  }

  &:focus-within {
    border-color: ${get('colors.blue.4')};
    box-shadow: ${get('shadows.formControl')}, ${get('shadows.formControlFocus')};
  }

  ${props =>
    props.disabled &&
    css`
     background-color: ${get('colors.bg.disabled')};
     box-shadow: ${get('shadows.formControlDisabled')}
    }
  `}

  ${props =>
    props.block &&
    css`
      display: block;
      width: 100%;
    `}

  // Ensures inputs don't zoom on mobile but are body-font size on desktop
  @media (min-width: ${get('breakpoints.1')}) {
    font-size: ${get('fontSizes.1')};
  }
  ${COMMON}
  ${width}
  ${minWidth}
  ${maxWidth}
  ${sizeVariants}
  ${sx};
`

TextInput.defaultProps = {
  theme,
  type: 'text'
}

TextInput.propTypes = {
  block: PropTypes.bool,
  maxWidth: systemPropTypes.layout.maxWidth,
  minWidth: systemPropTypes.layout.minWidth,
  variant: PropTypes.oneOf(['small', 'large']),
  ...COMMON.propTypes,
  ...sx.propTypes,
  width: systemPropTypes.layout.width
}

TextInput.displayName = 'TextInput'

export default TextInput<|MERGE_RESOLUTION|>--- conflicted
+++ resolved
@@ -27,11 +27,7 @@
 })
 
 // using forwardRef is important so that other components (ex. SelectMenu) can autofocus the input
-<<<<<<< HEAD
-const TextInput = React.forwardRef(({icon: Icon, className, block, disabled, ...rest}, ref) => {
-=======
-const TextInput = React.forwardRef(({icon, className, block, disabled, sx, ...rest}, ref) => {
->>>>>>> 66a1dff6
+const TextInput = React.forwardRef(({icon: Icon, className, block, disabled, sx, ...rest}, ref) => {
   // this class is necessary to style FilterSearch, plz no touchy!
   const wrapperClasses = classnames(className, 'TextInput-wrapper')
   const wrapperProps = pick(rest)
