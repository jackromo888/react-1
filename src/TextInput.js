import React from 'react'
import PropTypes from 'prop-types'
import classnames from 'classnames'
import systemPropTypes from '@styled-system/prop-types'
import styled, {css} from 'styled-components'
import Octicon from './StyledOcticon'
import {variant, width} from 'styled-system'
import {COMMON, get} from './constants'
import theme from './theme'

const sizeVariants = variant({
  variants: {
    small: {
      minHeight: '28px',
      px: 2,
      py: '3px',
      fontSize: 0,
      lineHeight: '20px'
    },
    large: {
      px: 2,
      py: '10px',
      fontSize: 3
    }
  }
})

<<<<<<< HEAD
const TextInput = ({icon, className, width, theme, ...rest}) => {
=======
const TextInput = ({icon, type, className, ...rest}) => {
>>>>>>> efcb44b0
  const wrapperClasses = classnames(className, 'TextInput-wrapper')
  const inputClasses = classnames(icon ? 'input-icon' : 'input-no-icon')
  const hasIcon = !!icon
  return (
    <Wrapper className={wrapperClasses}>
      {icon && <Octicon className="TextInput-icon" icon={icon} />}
      <Input className={inputClasses} hasIcon={hasIcon} {...rest} />
    </Wrapper>
  )
}

const Input = styled.input.attrs(props => ({
  type: props.type || 'text'
}))`
  border: 0;
  margin-right: ${get('space.1')};
  font-size: ${get('fontSizes.2')};
  background-color: transparent;
  color: inherit;
  width: 100%;

  ${props => {
    if (props.hasIcon) {
      return css`
        padding-left: 0;
      `
    } else {
      return css`
        padding-left: ${get('space.2')};
      `
    }
  }}
  &:focus {
    outline: 0;
  }

  ${sizeVariants}
  ${COMMON}
  ${width}
`

const Wrapper = styled.span`
  display: inline-flex;
  align-items: stretch;
  min-height: 34px;
  font-size: ${get('fontSizes.2')};
  line-height: 20px;
  color: ${get('colors.gray.9')};
  vertical-align: middle;
  background-repeat: no-repeat; // Repeat and position set for form states (success, error, etc)
  background-position: right 8px center; // For form validation. This keeps images 8px from right and centered vertically.
  border: 1px solid ${get('colors.gray.3')};
  border-radius: ${get('radii.1')};
  outline: none;
  box-shadow: ${get('shadows.formControl')};

  .TextInput-icon {
    align-self: center;
    color: ${get('colors.gray.4')};
    margin: 0 ${get('space.2')};
    flex-shrink: 0;
  }

  &:focus-within {
    border-color: ${get('colors.blue.4')};
    box-shadow: ${get('shadows.formControl')}, ${get('shadows.formControlFocus')};
  }

  ${props =>
    props.block &&
    css`
      display: block;
      width: 100%;
    `}    

  // Ensures inputs don't zoom on mobile but are body-font size on desktop
  @media (max-width: ${get('breakpoints.1')}) {
    font-size: ${get('fontSizes.1')};
  }
`

TextInput.defaultProps = {theme}

TextInput.propTypes = {
  autocomplete: PropTypes.string,
  block: PropTypes.bool,
  disabled: PropTypes.bool,
  id: PropTypes.string,
  name: PropTypes.string,
  onChange: PropTypes.func,
  placeholder: PropTypes.string,
  required: PropTypes.bool,
  theme: PropTypes.object,
  value: PropTypes.string,
  variant: PropTypes.oneOf(['small', 'large']),
  ...COMMON.propTypes,
  width: systemPropTypes.layout.width
}

export default TextInput<|MERGE_RESOLUTION|>--- conflicted
+++ resolved
@@ -25,11 +25,7 @@
   }
 })
 
-<<<<<<< HEAD
-const TextInput = ({icon, className, width, theme, ...rest}) => {
-=======
-const TextInput = ({icon, type, className, ...rest}) => {
->>>>>>> efcb44b0
+const TextInput = ({icon, className, ...rest}) => {
   const wrapperClasses = classnames(className, 'TextInput-wrapper')
   const inputClasses = classnames(icon ? 'input-icon' : 'input-no-icon')
   const hasIcon = !!icon
