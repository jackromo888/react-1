import React from 'react'
import App, {Container} from 'next/app'
import {Layout} from 'mdx-docs'
import Octicon, {iconsByName} from '@githubprimer/octicons-react'
import * as primerComponents from '../src'
<<<<<<< HEAD
import {FlexContainer, Box} from '../src'
=======
>>>>>>> a2bcdd4d
import * as docComponents from './doc-components'
import SideNav from './doc-components/SideNav'
import Header from './doc-components/Header'
import customTheme from './doc-components/theme'

const {Box, FlexContainer} = primerComponents

const iconsObject = Object.keys(iconsByName).reduce((map, key) => {
  map[iconsByName[key].name] = iconsByName[key]
  return map
}, {})

const components = {...primerComponents, ...docComponents, Octicon, ...iconsObject}

export default class MyApp extends App {
  static async getInitialProps({Component, ctx}) {
    let page = {}

    if (Component.getInitialProps) {
      page = await Component.getInitialProps(ctx)
    }

    return {page}
  }

  render() {
    const {Component, page} = this.props
    return (
      <Container>
        <Layout components={components} routes={[]} theme={customTheme}>
          <Header />
          <FlexContainer>
<<<<<<< HEAD
            <SideNav/>
            <Box p={6} width='100%'><Component {...page} /></Box>
=======
            <SideNav />
            <Box maxWidth={1012} my={6} mx={'auto'} px={6} className="markdown-body">
              <Component {...page} />
            </Box>
>>>>>>> a2bcdd4d
          </FlexContainer>
        </Layout>
      </Container>
    )
  }
}<|MERGE_RESOLUTION|>--- conflicted
+++ resolved
@@ -3,10 +3,6 @@
 import {Layout} from 'mdx-docs'
 import Octicon, {iconsByName} from '@githubprimer/octicons-react'
 import * as primerComponents from '../src'
-<<<<<<< HEAD
-import {FlexContainer, Box} from '../src'
-=======
->>>>>>> a2bcdd4d
 import * as docComponents from './doc-components'
 import SideNav from './doc-components/SideNav'
 import Header from './doc-components/Header'
@@ -39,15 +35,10 @@
         <Layout components={components} routes={[]} theme={customTheme}>
           <Header />
           <FlexContainer>
-<<<<<<< HEAD
-            <SideNav/>
-            <Box p={6} width='100%'><Component {...page} /></Box>
-=======
             <SideNav />
             <Box maxWidth={1012} my={6} mx={'auto'} px={6} className="markdown-body">
               <Component {...page} />
             </Box>
->>>>>>> a2bcdd4d
           </FlexContainer>
         </Layout>
       </Container>
