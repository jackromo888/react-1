import React from 'react'
import App, {Container} from 'next/app'
import getConfig from 'next/config'
import {Layout} from 'mdx-docs'
<<<<<<< HEAD
import Octicon, {iconsByName, Pencil} from '@githubprimer/octicons-react'
import * as primerComponents from '../src'
=======
import Octicon, {iconsByName} from '@githubprimer/octicons-react'
import * as primerComponents from '..'
>>>>>>> d793061a
import * as docComponents from './doc-components'
import Index from './index.mdx'

<<<<<<< HEAD
const {
  publicRuntimeConfig: {pageMap}
} = getConfig()
const {SideNav, Header, customTheme} = docComponents
const {Box, FlexContainer, Link, Text} = primerComponents
=======
const {BaseStyles, Box, Flex, Link} = primerComponents
const {SideNav, Header, IndexHero, customTheme} = docComponents
>>>>>>> d793061a

const iconComponents = Object.keys(iconsByName).reduce((map, key) => {
  map[iconsByName[key].name] = iconsByName[key]
  return map
}, {})

const DocLink = props => <Link nounderline {...props} />
const editLinkBase = 'https://github.com/primer/components/edit/master/pages'

const components = {
  ...iconComponents,
  ...docComponents,
  ...primerComponents,
  Octicon,
  // render links with our component
  a: DocLink
}

export default class MyApp extends App {
  static async getInitialProps({Component, ctx}) {
    let page = {}

    if (Component.getInitialProps) {
      page = await Component.getInitialProps(ctx)
    }

    return {page}
  }

  render() {
    const {pathname} = this.props.router
<<<<<<< HEAD
    const filename = pageMap[pathname]
    if (!filename) {
      // eslint-disable-next-line no-console
      console.warn(`pathname "${pathname}" doesn't exist in pageMap:`, pageMap)
    }
=======
>>>>>>> d793061a
    const {Component, page} = this.props
    const isIndex = pathname === '/' || pathname === '/components' || pathname === '/components/'

    return (
<<<<<<< HEAD
      <Container>
        <Layout components={components} routes={[]} theme={customTheme}>
          <Header />
          <FlexContainer>
            <SideNav />
            <Box maxWidth={1012} width={'100%'} my={6} mx={'auto'} px={6} className="markdown-body">
              <Component {...page} />
              {filename && (
                <Box color="gray.5" borderColor="gray.2" borderTop={1} my={6} pt={2}>
                  <Text mr={2}>
                    <Octicon icon={Pencil} />
                  </Text>
                  <DocLink muted href={`${editLinkBase}${filename}`}>
                    Edit this page
                  </DocLink>{' '}
                  on GitHub
                </Box>
              )}
            </Box>
          </FlexContainer>
        </Layout>
      </Container>
=======
      <BaseStyles>
        <Container>
          <Layout components={components} routes={[]} theme={customTheme}>
            <Header />
            <Flex display={['block', 'block', 'flex', 'flex']} flexDirection="row-reverse">
              <Box width="100%">
                {isIndex && <IndexHero />}
                <Box color="gray.9" maxWidth={1012} width={'100%'} my={6} mx={'auto'} px={6} className="markdown-body">
                  {isIndex ? <Index /> : <Component {...page} />}
                </Box>
              </Box>
              <SideNav />
            </Flex>
          </Layout>
        </Container>
      </BaseStyles>
>>>>>>> d793061a
    )
  }
}<|MERGE_RESOLUTION|>--- conflicted
+++ resolved
@@ -2,26 +2,15 @@
 import App, {Container} from 'next/app'
 import getConfig from 'next/config'
 import {Layout} from 'mdx-docs'
-<<<<<<< HEAD
 import Octicon, {iconsByName, Pencil} from '@githubprimer/octicons-react'
-import * as primerComponents from '../src'
-=======
-import Octicon, {iconsByName} from '@githubprimer/octicons-react'
-import * as primerComponents from '..'
->>>>>>> d793061a
 import * as docComponents from './doc-components'
 import Index from './index.mdx'
+import * as primerComponents from '..'
+import {repository} from '../package.json'
 
-<<<<<<< HEAD
-const {
-  publicRuntimeConfig: {pageMap}
-} = getConfig()
-const {SideNav, Header, customTheme} = docComponents
-const {Box, FlexContainer, Link, Text} = primerComponents
-=======
+const {pageMap} = getConfig().publicRuntimeConfig
 const {BaseStyles, Box, Flex, Link} = primerComponents
 const {SideNav, Header, IndexHero, customTheme} = docComponents
->>>>>>> d793061a
 
 const iconComponents = Object.keys(iconsByName).reduce((map, key) => {
   map[iconsByName[key].name] = iconsByName[key]
@@ -29,7 +18,7 @@
 }, {})
 
 const DocLink = props => <Link nounderline {...props} />
-const editLinkBase = 'https://github.com/primer/components/edit/master/pages'
+const editLinkBase = `https://github.com/${repository}/edit/master/pages`
 
 const components = {
   ...iconComponents,
@@ -53,42 +42,15 @@
 
   render() {
     const {pathname} = this.props.router
-<<<<<<< HEAD
     const filename = pageMap[pathname]
     if (!filename) {
       // eslint-disable-next-line no-console
       console.warn(`pathname "${pathname}" doesn't exist in pageMap:`, pageMap)
     }
-=======
->>>>>>> d793061a
     const {Component, page} = this.props
     const isIndex = pathname === '/' || pathname === '/components' || pathname === '/components/'
 
     return (
-<<<<<<< HEAD
-      <Container>
-        <Layout components={components} routes={[]} theme={customTheme}>
-          <Header />
-          <FlexContainer>
-            <SideNav />
-            <Box maxWidth={1012} width={'100%'} my={6} mx={'auto'} px={6} className="markdown-body">
-              <Component {...page} />
-              {filename && (
-                <Box color="gray.5" borderColor="gray.2" borderTop={1} my={6} pt={2}>
-                  <Text mr={2}>
-                    <Octicon icon={Pencil} />
-                  </Text>
-                  <DocLink muted href={`${editLinkBase}${filename}`}>
-                    Edit this page
-                  </DocLink>{' '}
-                  on GitHub
-                </Box>
-              )}
-            </Box>
-          </FlexContainer>
-        </Layout>
-      </Container>
-=======
       <BaseStyles>
         <Container>
           <Layout components={components} routes={[]} theme={customTheme}>
@@ -98,6 +60,17 @@
                 {isIndex && <IndexHero />}
                 <Box color="gray.9" maxWidth={1012} width={'100%'} my={6} mx={'auto'} px={6} className="markdown-body">
                   {isIndex ? <Index /> : <Component {...page} />}
+                  {filename && (
+                    <Box color="gray.5" borderColor="gray.2" borderTop={1} my={6} pt={2}>
+                      <Text mr={2}>
+                        <Octicon icon={Pencil} />
+                      </Text>
+                      <DocLink muted href={`${editLinkBase}${filename}`}>
+                        Edit this page
+                      </DocLink>{' '}
+                      on GitHub
+                    </Box>
+                  )}
                 </Box>
               </Box>
               <SideNav />
@@ -105,7 +78,6 @@
           </Layout>
         </Container>
       </BaseStyles>
->>>>>>> d793061a
     )
   }
 }