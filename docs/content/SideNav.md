---
title: SideNav
---

The Side Nav is a vertical list of navigational links, typically used on the left side of a page. For maximum flexibility, **SideNav elements have no default width or positioning.**

## Default example

```jsx live
<SideNav bordered maxWidth={360} aria-label="Main">
  <SideNav.Link href="#account">
    <Text>Account</Text>
  </SideNav.Link>
  <SideNav.Link href="#home" selected>
    <Text>Profile</Text>
  </SideNav.Link>
  <SideNav.Link href="#emails">
    <Text>Emails</Text>
  </SideNav.Link>
  <SideNav.Link href="#notifications">
    <Text>Notifications</Text>
  </SideNav.Link>
</SideNav>
```

Different kinds of content can be added inside a SideNav item. Use system props to further style them if needed.

## Full variant

Add the `variant='full'` prop to a `SideNav.Link` to spread child elements across the link, which is useful for status icons, labels, and the like.

```jsx live
<SideNav bordered maxWidth={360} aria-label="Main">
  <SideNav.Link href="#url">
    <Text>Text Only</Text>
  </SideNav.Link>
  <SideNav.Link href="#url">
    <Avatar size={16} mr={2} src="https://avatars.githubusercontent.com/hubot?s=32" />
    <Text>With an avatar</Text>
  </SideNav.Link>
  <SideNav.Link href="#url">
    <HomeIcon mr={2} />
    <Text>With an Octicon</Text>
  </SideNav.Link>
  <SideNav.Link href="#url" variant="full" selected>
    <Text>With a status icon</Text>
    <DotFillIcon color="green.5" />
  </SideNav.Link>
  <SideNav.Link href="#url" variant="full">
    <Text>With a label</Text>
    <Label bg="blue.5">label</Label>
  </SideNav.Link>
  <SideNav.Link href="#url" variant="full">
    <Text>With a counter</Text>
    <CounterLabel>16</CounterLabel>
  </SideNav.Link>
  <SideNav.Link href="#url">
    <Heading as="h5" fontSize={1}>
      A heading
    </Heading>
    <Text>and some more content</Text>
  </SideNav.Link>
</SideNav>
```

## Lightweight variant

Add the `variant="lightweight"` prop to `SideNav` to render an alternative, more lightweight version that has items with no borders and are more condensed.

```jsx live
<<<<<<< HEAD
<BorderBox p={3} backgroundColor="gray.0" maxWidth={360}>
  <BorderBox border="none" borderBottom={1} mb={2} pb={1}>
    <Heading as="h5" fontSize={1} color="gray.7">
      Menu
    </Heading>
=======
<BorderBox p={3} backgroundColor='gray.0' maxWidth={360}>
  <BorderBox borderWidth={0} borderBottomWidth={1} borderRadius={0} mb={2} pb={1}>
    <Heading as="h5" fontSize={1} color="gray.7">Menu</Heading>
>>>>>>> 66a1dff6
  </BorderBox>
  <SideNav variant="lightweight">
    <SideNav.Link href="#url">
      <Text>Account</Text>
    </SideNav.Link>
    <SideNav.Link href="#url" selected>
      <Text>Profile</Text>
    </SideNav.Link>
    <SideNav.Link href="#url">
      <Text>Emails</Text>
    </SideNav.Link>
    <SideNav.Link href="#url">
      <Text>Notifications</Text>
    </SideNav.Link>
  </SideNav>
</BorderBox>
```

It can also appear nested, as a sub navigation. Use margin/padding [System Props](/system-props) to add indentation.

```jsx live
<SideNav bordered maxWidth={360}>
  <SideNav.Link href="#url">
    <PersonIcon mr={2} />
    <Text>Account</Text>
  </SideNav.Link>
  <SideNav.Link href="#url" selected>
    <FlameIcon mr={2} />
    <Text>Profile</Text>
  </SideNav.Link>

  <SideNav bordered variant="lightweight" py={3} pl={6} backgroundColor="white">
    <SideNav.Link href="#url" selected>
      <Text>Sub item 1</Text>
    </SideNav.Link>
    <SideNav.Link href="#url">
      <Text>Sub item 2</Text>
    </SideNav.Link>
    <SideNav.Link href="#url">
      <Text>Sub item 3</Text>
    </SideNav.Link>
  </SideNav>

  <SideNav.Link href="#url">
    <MailIcon mr={2} />
    <Text>Emails</Text>
  </SideNav.Link>
</SideNav>
```

## Usage with React Router

If using React Router, you can use the `as` prop to render the element as a `NavLink`. React Router will automatically handle setting `aria-current="page"` for you.

```
<SideNav.Link as={NavLink} to="...">...</SideNav.Link>
```

## System props

`SideNav` components get `COMMON`, `BORDER`, `LAYOUT`, and `FLEX` system props. `SideNav.Link` components get `COMMON` and `TYPOGRAPHY` system props. Read our [System Props](/system-props) doc page for a full list of available props.

## Component props

### SideNav

| Name | Type | Default | Description |
| :- | :- | :-: | :- |
| as | String | 'nav' | Sets the HTML tag for the component. |
| bordered | Boolean | false | Renders the component with a border. |
| variant | String | 'normal' | Set to `lightweight` to render [in a lightweight style](#lightweight-variant). |

### SideNav.Link

| Name | Type | Default | Description |
| :- | :- | :-: | :- |
| as | String | 'a' | Sets the HTML tag for the component. |
| href      | String  |         | URL to be used for the Link                       |
| muted     | Boolean |  false  | Uses light gray for Link color, and blue on hover |
| selected | Boolean | false | Sets the link as selected, giving it a different style and setting the `aria-current` attribute. |
| underline | Boolean |  false  | Adds underline to the Link                        |
| variant | String | 'normal' | Set to `full` to render [a full variant](#full-variant), suitable for including icons and labels. |<|MERGE_RESOLUTION|>--- conflicted
+++ resolved
@@ -68,17 +68,11 @@
 Add the `variant="lightweight"` prop to `SideNav` to render an alternative, more lightweight version that has items with no borders and are more condensed.
 
 ```jsx live
-<<<<<<< HEAD
 <BorderBox p={3} backgroundColor="gray.0" maxWidth={360}>
-  <BorderBox border="none" borderBottom={1} mb={2} pb={1}>
+  <BorderBox borderWidth={0} borderBottomWidth={1} borderRadius={0} mb={2} pb={1}>
     <Heading as="h5" fontSize={1} color="gray.7">
       Menu
     </Heading>
-=======
-<BorderBox p={3} backgroundColor='gray.0' maxWidth={360}>
-  <BorderBox borderWidth={0} borderBottomWidth={1} borderRadius={0} mb={2} pb={1}>
-    <Heading as="h5" fontSize={1} color="gray.7">Menu</Heading>
->>>>>>> 66a1dff6
   </BorderBox>
   <SideNav variant="lightweight">
     <SideNav.Link href="#url">
@@ -145,19 +139,19 @@
 
 ### SideNav
 
-| Name | Type | Default | Description |
-| :- | :- | :-: | :- |
-| as | String | 'nav' | Sets the HTML tag for the component. |
-| bordered | Boolean | false | Renders the component with a border. |
-| variant | String | 'normal' | Set to `lightweight` to render [in a lightweight style](#lightweight-variant). |
+| Name     | Type    | Default  | Description                                                                    |
+| :------- | :------ | :------: | :----------------------------------------------------------------------------- |
+| as       | String  |  'nav'   | Sets the HTML tag for the component.                                           |
+| bordered | Boolean |  false   | Renders the component with a border.                                           |
+| variant  | String  | 'normal' | Set to `lightweight` to render [in a lightweight style](#lightweight-variant). |
 
 ### SideNav.Link
 
-| Name | Type | Default | Description |
-| :- | :- | :-: | :- |
-| as | String | 'a' | Sets the HTML tag for the component. |
-| href      | String  |         | URL to be used for the Link                       |
-| muted     | Boolean |  false  | Uses light gray for Link color, and blue on hover |
-| selected | Boolean | false | Sets the link as selected, giving it a different style and setting the `aria-current` attribute. |
-| underline | Boolean |  false  | Adds underline to the Link                        |
-| variant | String | 'normal' | Set to `full` to render [a full variant](#full-variant), suitable for including icons and labels. |+| Name      | Type    | Default  | Description                                                                                       |
+| :-------- | :------ | :------: | :------------------------------------------------------------------------------------------------ |
+| as        | String  |   'a'    | Sets the HTML tag for the component.                                                              |
+| href      | String  |          | URL to be used for the Link                                                                       |
+| muted     | Boolean |  false   | Uses light gray for Link color, and blue on hover                                                 |
+| selected  | Boolean |  false   | Sets the link as selected, giving it a different style and setting the `aria-current` attribute.  |
+| underline | Boolean |  false   | Adds underline to the Link                                                                        |
+| variant   | String  | 'normal' | Set to `full` to render [a full variant](#full-variant), suitable for including icons and labels. |