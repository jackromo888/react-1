---
title: Pagination
---

import State from '../components/State'

Use the pagination component to create a connected set of links that lead to related pages (for example, previous, next, or page numbers).

## Basic example

The pagination component only requires two properties to render: `pageCount`, which is the total number of pages, and `currentPage`, which is the currently selected page number (which should be managed by the consuming application).

```jsx live
<Pagination pageCount={15} currentPage={2} onPageChange={e => e.preventDefault()} />
```

However, to handle state changes when the user clicks a page, you also need to pass `onPageChange`, which is a function that takes a click event and page number as an argument:

```javascript
type PageChangeCallback = (evt: React.MouseEvent, page: number) => void
```

By default, clicking a link in the pagination component will cause the browser to navigate to the URL specified by the page. To cancel navigation and handle state management on your own, you should call `preventDefault` on the event, as in this example:

```jsx live
<State default={1}>
  {([page, setPage]) => {
    const totalPages = 15
    const onPageChange = (evt, page) => {
      evt.preventDefault()
      setPage(page)
    }

    return (
<<<<<<< HEAD
      <BorderBox p={2}>
=======
      <Box borderWidth="1px" borderStyle="solid" borderColor="border.primary" borderRadius={2} p={2}>
>>>>>>> 69d0697f
        <Box>
          Current page: {page} / {totalPages}
        </Box>
        <Pagination pageCount={totalPages} currentPage={page} onPageChange={onPageChange} />
<<<<<<< HEAD
      </BorderBox>
=======
      </Box>
>>>>>>> 69d0697f
    )
  }}
</State>
```

## Customizing link URLs

To customize the URL generated for each link, you can pass a function to the `hrefBuilder` property. The function should take a page number as an argument and return a URL to use for the link.

```javascript
type HrefBuilder = (page: number) => string
```

```jsx live
<State default={'(nothing clicked yet)'}>
  {([lastUrl, setLastUrl]) => {
    const onPageChange = (evt, page) => {
      evt.preventDefault()
      setLastUrl(evt.target.href)
    }
    const hrefBuilder = page => {
      return `https://example.com/pages/${page}`
    }

    return (
      <Box borderWidth="1px" borderStyle="solid" borderColor="border.primary" borderRadius={2} p={2}>
        <Box>The last URL clicked was: {lastUrl}</Box>
        <Pagination pageCount={15} currentPage={2} onPageChange={onPageChange} hrefBuilder={hrefBuilder} />
<<<<<<< HEAD
      </BorderBox>
=======
      </Box>
>>>>>>> 69d0697f
    )
  }}
</State>
```

## Customizing which pages are shown

Two props control how many links are displayed in the pagination container at any given time. `marginPageCount` controls how many pages are guaranteed to be displayed on the left and right of the component; `surroundingPageCount` controls how many pages will be displayed to the left and right of the current page.

```jsx live
<Pagination
  pageCount={20}
  currentPage={10}
  marginPageCount={1}
  surroundingPageCount={2}
  onPageChange={e => e.preventDefault()}
/>
```

The algorithm tries to minimize the amount the component shrinks and grows as the user changes pages; for this reason, if any of the pages in the margin (controlled via `marginPageCount`) intersect with pages in the center (controlled by `surroundingPageCount`), the center section will be shifted away from the margin. Consider the following examples, where pages one through six are shown when any of the first four pages are selected. Only when the fifth page is selected and there is a gap between the margin pages and the center pages does a break element appear.

```jsx live
<Box>
  {[1, 2, 3, 4, 5].map(page => (
    <Pagination
      pageCount={20}
      currentPage={page}
      marginPageCount={1}
      surroundingPageCount={2}
      onPageChange={e => e.preventDefault()}
    />
  ))}
</Box>
```

### Previous/next pagination

To hide all the page numbers and create a simple pagination container with just the Previous and Next buttons, set `showPages` to `false`.

```jsx live
<State default={1}>
  {([page, setPage]) => {
    const totalPages = 10
    const onPageChange = (evt, page) => {
      evt.preventDefault()
      setPage(page)
    }

    return (
<<<<<<< HEAD
      <BorderBox p={2}>
=======
      <Box borderWidth="1px" borderStyle="solid" borderColor="border.primary" borderRadius={2} p={2}>
>>>>>>> 69d0697f
        <Box>
          Current page: {page} / {totalPages}
        </Box>
        <Pagination pageCount={totalPages} currentPage={page} onPageChange={onPageChange} showPages={false} />
<<<<<<< HEAD
      </BorderBox>
=======
      </Box>
>>>>>>> 69d0697f
    )
  }}
</State>
```

<<<<<<< HEAD
=======
## System props

<Note variant="warning">

System props are deprecated in all components except [Box](/Box). Please use the [`sx` prop](/overriding-styles) instead.

</Note>

Pagination components get `COMMON` system props. Read our [System Props](/system-props) doc page for a full list of available props.

>>>>>>> 69d0697f
## Component props

| Name                 | Type     |  Default   | Description                                                            |
| :------------------- | :------- | :--------: | :--------------------------------------------------------------------- |
| currentPage          | Number   |            | **Required.** The currently selected page.                             |
| hrefBuilder          | Function | `#${page}` | A function to generate links based on page number.                     |
| marginPageCount      | Number   |     1      | How many pages to always show at the left and right of the component.  |
| onPageChange         | Function |   no-op    | Called with event and page number when a page is clicked.              |
| pageCount            | Number   |            | **Required.** The total number of pages.                               |
| showPages            | Boolean  |   `true`   | Whether or not to show the individual page links.                      |
| surroundingPageCount | Number   |     2      | How many pages to display on each side of the currently selected page. |

## Theming

The following snippet shows the properties in the theme that control the styling of the pagination component:

```javascript
{
  // ... rest of theme ...
  pagination: {
    borderRadius,
    spaceBetween,
    colors: {
      normal: {
        fg
      },
      disabled: {
        fg,
        border
      },
      hover: {
        border
      },
      selected: {
        fg,
        bg,
        border
      },
      active: {
        border
      },
      nextPrevious: {
        fg
      }
    }
  }
}
```<|MERGE_RESOLUTION|>--- conflicted
+++ resolved
@@ -32,20 +32,12 @@
     }
 
     return (
-<<<<<<< HEAD
-      <BorderBox p={2}>
-=======
       <Box borderWidth="1px" borderStyle="solid" borderColor="border.primary" borderRadius={2} p={2}>
->>>>>>> 69d0697f
         <Box>
           Current page: {page} / {totalPages}
         </Box>
         <Pagination pageCount={totalPages} currentPage={page} onPageChange={onPageChange} />
-<<<<<<< HEAD
-      </BorderBox>
-=======
       </Box>
->>>>>>> 69d0697f
     )
   }}
 </State>
@@ -74,11 +66,7 @@
       <Box borderWidth="1px" borderStyle="solid" borderColor="border.primary" borderRadius={2} p={2}>
         <Box>The last URL clicked was: {lastUrl}</Box>
         <Pagination pageCount={15} currentPage={2} onPageChange={onPageChange} hrefBuilder={hrefBuilder} />
-<<<<<<< HEAD
-      </BorderBox>
-=======
       </Box>
->>>>>>> 69d0697f
     )
   }}
 </State>
@@ -128,38 +116,17 @@
     }
 
     return (
-<<<<<<< HEAD
-      <BorderBox p={2}>
-=======
       <Box borderWidth="1px" borderStyle="solid" borderColor="border.primary" borderRadius={2} p={2}>
->>>>>>> 69d0697f
         <Box>
           Current page: {page} / {totalPages}
         </Box>
         <Pagination pageCount={totalPages} currentPage={page} onPageChange={onPageChange} showPages={false} />
-<<<<<<< HEAD
-      </BorderBox>
-=======
       </Box>
->>>>>>> 69d0697f
     )
   }}
 </State>
 ```
 
-<<<<<<< HEAD
-=======
-## System props
-
-<Note variant="warning">
-
-System props are deprecated in all components except [Box](/Box). Please use the [`sx` prop](/overriding-styles) instead.
-
-</Note>
-
-Pagination components get `COMMON` system props. Read our [System Props](/system-props) doc page for a full list of available props.
-
->>>>>>> 69d0697f
 ## Component props
 
 | Name                 | Type     |  Default   | Description                                                            |
