---
title: Avatar
---

<<<<<<< HEAD
=======
import {Props} from '../src/props'
import {Avatar} from '@primer/components'

>>>>>>> b7a19643
Avatars are images used to represent users and organizations on GitHub. Use the default round avatar for users, and the `square` prop for organizations or any other non-human avatars.

## Default example

```jsx live
<Avatar src="https://avatars.githubusercontent.com/primer" />
```

## Square Avatar

```jsx live
<Avatar square src="https://avatars.githubusercontent.com/primer" />
```

## AvatarPair

```jsx live
<AvatarPair>
  <Avatar src="https://avatars.githubusercontent.com/github" />
  <Avatar src="https://avatars.githubusercontent.com/primer" />
</AvatarPair>
```

## Props

<<<<<<< HEAD
| Name   | Type    | Default | Description                                   |
| :----- | :------ | :-----: | :-------------------------------------------- |
| alt    | String  |         | Passed through to alt on img tag              |
| size   | Number  |   20    | adds the `avatar-small` class if less than 24 |
| src    | String  |         | The source url of the avatar image            |
| square | Boolean |  false  | Used to create a square avatar                |
=======
<Props of={Avatar} />
>>>>>>> b7a19643
<|MERGE_RESOLUTION|>--- conflicted
+++ resolved
@@ -2,12 +2,9 @@
 title: Avatar
 ---
 
-<<<<<<< HEAD
-=======
 import {Props} from '../src/props'
 import {Avatar} from '@primer/components'
 
->>>>>>> b7a19643
 Avatars are images used to represent users and organizations on GitHub. Use the default round avatar for users, and the `square` prop for organizations or any other non-human avatars.
 
 ## Default example
@@ -33,13 +30,4 @@
 
 ## Props
 
-<<<<<<< HEAD
-| Name   | Type    | Default | Description                                   |
-| :----- | :------ | :-----: | :-------------------------------------------- |
-| alt    | String  |         | Passed through to alt on img tag              |
-| size   | Number  |   20    | adds the `avatar-small` class if less than 24 |
-| src    | String  |         | The source url of the avatar image            |
-| square | Boolean |  false  | Used to create a square avatar                |
-=======
-<Props of={Avatar} />
->>>>>>> b7a19643
+<Props of={Avatar} />