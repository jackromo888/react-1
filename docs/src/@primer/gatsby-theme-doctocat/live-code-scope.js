--- conflicted
+++ resolved
@@ -1,13 +1,6 @@
 import * as primerComponents from '@primer/components'
 import * as doctocatComponents from '@primer/gatsby-theme-doctocat'
-<<<<<<< HEAD
-import Octicon, {Check, Zap, X, Octoface} from '@primer/octicons-react'
+import Octicon, {Check, Zap, X, Octoface, Search} from '@primer/octicons-react'
 import State from '../../../components/State'
 
-export default {...primerComponents, ...doctocatComponents, State, Octicon, Check, Octoface, Zap, X}
-=======
-import Octicon, {Check, Zap, X, Search} from '@primer/octicons-react'
-import State from '../../../components/State'
-
-export default {...primerComponents, ...doctocatComponents, State, Octicon, Check, Search, Zap, X}
->>>>>>> 420a6c1d
+export default {...primerComponents, ...doctocatComponents, State, Octicon, Check, Search, Octoface, Zap, X}