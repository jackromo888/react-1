import * as primerComponents from '@primer/components'
import * as doctocatComponents from '@primer/gatsby-theme-doctocat'
<<<<<<< HEAD
import Octicon, {Check, Zap, X, Octoface, Search} from '@primer/octicons-react'
import State from '../../../components/State'

export default {...primerComponents, ...doctocatComponents, State, Octicon, Check, Search, Octoface, Zap, X}
=======
import Octicon, {
  Check,
  Zap,
  X,
  Search,
  PrimitiveDot,
  Octoface,
  Person,
  Mail,
  GitCommit,
  Flame
} from '@primer/octicons-react'
import State from '../../../components/State'

export default {
  ...primerComponents,
  ...doctocatComponents,
  State,
  Octicon,
  Check,
  Search,
  Zap,
  X,
  PrimitiveDot,
  Octoface,
  Person,
  Mail,
  GitCommit,
  Flame
}
>>>>>>> 77e6f7bf
<|MERGE_RESOLUTION|>--- conflicted
+++ resolved
@@ -1,11 +1,5 @@
 import * as primerComponents from '@primer/components'
 import * as doctocatComponents from '@primer/gatsby-theme-doctocat'
-<<<<<<< HEAD
-import Octicon, {Check, Zap, X, Octoface, Search} from '@primer/octicons-react'
-import State from '../../../components/State'
-
-export default {...primerComponents, ...doctocatComponents, State, Octicon, Check, Search, Octoface, Zap, X}
-=======
 import Octicon, {
   Check,
   Zap,
@@ -35,5 +29,4 @@
   Mail,
   GitCommit,
   Flame
-}
->>>>>>> 77e6f7bf
+}