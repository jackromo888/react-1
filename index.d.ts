--- conflicted
+++ resolved
@@ -574,16 +574,8 @@
   import {CircleOcticon} from '@primer/components'
   export default CircleOcticon
 }
-<<<<<<< HEAD
-
-declare module '@primer/components/src/Dropdown' {
-=======
-declare module '@primer/components/lib/StyledOcticon' {
-  import {StyledOcticon} from '@primer/components'
-  export default StyledOcticon
-}
+
 declare module '@primer/components/lib/Dropdown' {
->>>>>>> 66a1dff6
   import {Dropdown} from '@primer/components'
   export default Dropdown
 }
