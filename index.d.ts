declare module '@primer/components' {
  type Omit<T, K> = Pick<T, Exclude<keyof T, K>>
  import * as StyledSystem from 'styled-system'
  import {SystemStyleObject} from '@styled-system/css'
  import * as StyledComponents from 'styled-components'
  import { ReactComponentLike } from 'prop-types';
  import * as History from 'history'

  export interface BaseProps extends React.Props<any> {
    as?: React.ReactType
    className?: string
    css?: string
    sx?: SystemStyleObject
    title?: string
    // NOTE(@mxstbr): Necessary workaround to make <Component as={Link} to="/bla" /> work
    to?: History.LocationDescriptor
  }

  interface CommonProps extends BaseProps, StyledSystem.ColorProps, StyledSystem.SpaceProps {}

  interface LayoutProps extends BaseProps, StyledSystem.LayoutProps {}

  interface TypographyProps extends BaseProps, StyledSystem.TypographyProps {
    whiteSpace?: 'normal' | 'nowrap' | 'pre' | 'pre-wrap' | 'pre-line'
  }

  interface BorderProps extends StyledSystem.BordersProps, StyledSystem.BoxShadowProps {}

  interface PositionProps extends StyledSystem.PositionProps {}

  export interface BoxProps
    extends BaseProps,
      CommonProps,
      LayoutProps,
      StyledSystem.FlexboxProps,
      Omit<React.HTMLAttributes<HTMLDivElement>, 'color'> {}

  export const Box: React.FunctionComponent<BoxProps>

  interface FlexProps extends BoxProps {}

  export const Flex: React.FunctionComponent<FlexProps>

  export interface TextProps
    extends BaseProps,
      CommonProps,
      TypographyProps,
      Omit<React.HTMLAttributes<HTMLSpanElement>, 'color'> {}

  export const Text: React.FunctionComponent<TextProps>

  export interface HeadingProps
    extends BaseProps,
      CommonProps,
      TypographyProps,
      Omit<React.HTMLAttributes<HTMLHeadingElement>, 'color'> {}

  export const Heading: React.FunctionComponent<HeadingProps>

  type DetailsRenderFunction = (args: {open: boolean}) => React.ReactElement

  export interface DetailsProps extends CommonProps, Omit<React.DetailsHTMLAttributes<HTMLDetailsElement>, 'color'> {
    render?: DetailsRenderFunction
    children?: DetailsRenderFunction | React.ReactNode
    defaultOpen?: boolean
    overlay?: boolean
    open?: boolean
    onToggle?: (event: React.SyntheticEvent<HTMLDetailsElement>) => void
    onClickOutside?: (event: MouseEvent) => void
  }

  export const Details: React.FunctionComponent<DetailsProps>

  export interface ButtonProps
    extends BaseProps,
      CommonProps,
      LayoutProps,
      StyledSystem.FontSizeProps,
      Omit<React.ButtonHTMLAttributes<HTMLButtonElement>, 'color'> {
    variant?: 'small' | 'medium' | 'large'
  }

  export interface ButtonTableListProps
    extends CommonProps,
      TypographyProps,
      LayoutProps,
      Omit<React.HTMLAttributes<HTMLElement>, 'color'> {}

  export const ButtonPrimary: React.FunctionComponent<ButtonProps>
  export const ButtonOutline: React.FunctionComponent<ButtonProps>
  export const ButtonDanger: React.FunctionComponent<ButtonProps>
  export const ButtonTableList: React.FunctionComponent<ButtonTableListProps>
  export const ButtonGroup: React.FunctionComponent<BoxProps>
  export const Button: React.FunctionComponent<ButtonProps>

  export interface AvatarProps extends CommonProps, Omit<React.ImgHTMLAttributes<HTMLImageElement>, 'color'> {
    size?: number
    square?: boolean
  }

  export const Avatar: React.FunctionComponent<AvatarProps>

  export interface AvatarPairProps extends PositionComponentProps, Omit<React.HTMLAttributes<HTMLDivElement>, 'color'> {}

  export const AvatarPair: React.FunctionComponent<AvatarPairProps>

  export interface BaseStylesProps extends TypographyProps, CommonProps {}

  export const BaseStyles: React.FunctionComponent<BaseStylesProps>

  export interface BorderBoxProps extends BorderProps, BoxProps {}

  export const BorderBox: React.FunctionComponent<BorderBoxProps>

  export interface BranchNameProps extends CommonProps, Omit<React.AnchorHTMLAttributes<HTMLAnchorElement>, 'color'> {}

  export const BranchName: React.FunctionComponent<BranchNameProps>

  export interface CircleBadgeProps extends CommonProps, Omit<React.HTMLAttributes<HTMLDivElement>, 'color'> {
    inline?: boolean
    size?: number
    variant?: 'small' | 'medium' | 'large'
  }

  export interface CircleBadgeIconProps extends StyledOcticonProps {}

  export const CircleBadge: React.FunctionComponent<CircleBadgeProps> & {
    Icon: React.FunctionComponent<CircleBadgeIconProps>
  }

  export interface CircleOcticonProps extends CommonProps, FlexProps {
    size?: number
    icon: ReactComponentLike
  }

  export const CircleOcticon: React.FunctionComponent<CircleOcticonProps>

  export interface StyledOcticonProps extends CommonProps {
    size?: number | 'small' | 'medium' | 'large'
    icon: ReactComponentLike
    verticalAlign?: 'middle' | 'text-bottom' | 'top' | 'text-top'
  }

  export const StyledOcticon: React.FunctionComponent<StyledOcticonProps>

  export interface DropdownProps extends DetailsProps {}
  export interface DropdownItemProps extends CommonProps, Omit<React.HTMLAttributes<HTMLLIElement>, 'color'> {}

  export interface DropdownMenuProps extends CommonProps, Omit<React.HTMLAttributes<HTMLUListElement>, 'color'> {
    direction?: 'ne' | 'e' | 'se' | 's' | 'sw' | 'w'
  }

  export interface DropdownButtonProps extends ButtonProps {}

  export interface DropdownCaretProps extends CommonProps, Omit<React.HTMLAttributes<HTMLDivElement>, 'color'> {}

  export const Dropdown: React.FunctionComponent<DropdownProps> & {
    Menu: React.FunctionComponent<DropdownMenuProps>
    Item: React.FunctionComponent<DropdownItemProps>
    Button: React.FunctionComponent<DropdownButtonProps>
    Caret: React.FunctionComponent<DropdownCaretProps>
  }

  export interface FilteredSearchProps extends CommonProps {
    // just children
  }

  export const FilteredSearch: React.FunctionComponent<FilteredSearchProps>

  export interface FilterListProps extends CommonProps, Omit<React.HTMLAttributes<HTMLUListElement>, 'color'> {
    small?: boolean
  }

  export interface FilterListItemProps
    extends CommonProps,
      Omit<React.AnchorHTMLAttributes<HTMLAnchorElement>, 'color'> {
    count?: number
    selected?: boolean
  }

  export const FilterList: React.FunctionComponent<FilterListProps> & {
    Item: React.FunctionComponent<FilterListItemProps>
  }

  export interface FlashProps extends CommonProps, Omit<React.HTMLAttributes<HTMLDivElement>, 'color'> {
    full?: boolean
    variant?: 'success' | 'default' | 'warning' | 'danger'
<<<<<<< HEAD
    /**
     * @deprecated since version 19.0.0
     */
    scheme?: string
=======
>>>>>>> 33a4e6d3
  }

  export const Flash: React.FunctionComponent<FlashProps>

  export interface CounterLabelProps extends CommonProps, Omit<React.HTMLAttributes<HTMLSpanElement>, 'color'> {
    scheme?: string
  }

  export const CounterLabel: React.FunctionComponent<CounterLabelProps>

  export interface FormGroupProps extends CommonProps, Omit<React.HTMLAttributes<HTMLDivElement>, 'color'> {}

  export const FormGroup: React.FunctionComponent<FormGroupProps>

  export interface GridProps extends BoxProps, StyledSystem.GridProps {}

  export const Grid: React.FunctionComponent<GridProps>

  export interface LabelProps
    extends CommonProps,
      StyledSystem.BorderColorProps,
      Omit<React.HTMLAttributes<HTMLSpanElement>, 'color'> {
    outline?: boolean
    variant?: 'small' | 'medium' | 'large' | 'xl'
    dropshadow?: boolean
  }

  export const Label: React.FunctionComponent<LabelProps>

  export interface LinkProps
    extends CommonProps,
      TypographyProps,
      Omit<React.AnchorHTMLAttributes<HTMLAnchorElement>, 'color'> {
    muted?: boolean
    underline?: boolean
  }

  export const Link: React.FunctionComponent<LinkProps>

  export interface PageheadProps extends CommonProps, Omit<React.HTMLAttributes<HTMLDivElement>, 'color'> {}

  export const Pagehead: React.FunctionComponent<PageheadProps>

  export type PaginationHrefBuilder = (page: number) => string

  export type PaginationPageChangeCallback = (e: React.MouseEvent, page: number) => void

  export interface PaginationProps extends CommonProps {
    currentPage: number
    hrefBuilder?: PaginationHrefBuilder
    /**
     * How many pages to show on the left and right of the component
     */
    marginPageCount?: number
    onPageChange?: PaginationPageChangeCallback
    pageCount: number
    showPages?: boolean
    /**
     * How many pages to show directly to the left and right of the current page
     */
    surroundingPageCount?: number
  }

  export const Pagination: React.FunctionComponent<PaginationProps>

  export interface PointerBoxProps extends CommonProps, LayoutProps, BorderBoxProps {
    caret?: string
  }

  export const PointerBox: React.FunctionComponent<PointerBoxProps>

  export interface PopoverProps extends CommonProps, LayoutProps, PositionProps {
    caret?:
      | 'top'
      | 'bottom'
      | 'left'
      | 'right'
      | 'bottom-left'
      | 'bottom-right'
      | 'top-left'
      | 'top-right'
      | 'left-bottom'
      | 'left-top'
      | 'right-bottom'
      | 'right-top'
    open?: boolean
    relative?: boolean
  }

  export interface PopoverContentProps extends BorderBoxProps {}

  export const Popover: React.FunctionComponent<PopoverProps> & {
    Content: React.FunctionComponent<PopoverContentProps>
  }

  export interface PositionComponentProps extends PositionProps, BoxProps {}

  export const Relative: React.FunctionComponent<PositionComponentProps>
  export const Absolute: React.FunctionComponent<PositionComponentProps>
  export const Sticky: React.FunctionComponent<PositionComponentProps>
  export const Fixed: React.FunctionComponent<PositionComponentProps>

  export interface SelectMenuProps
    extends Omit<CommonProps, 'as'>,
      Omit<React.HTMLAttributes<HTMLDivElement>, 'color'> {
    initialTab?: string
  }

  export interface SelectMenuModalProps extends CommonProps, Omit<React.HTMLAttributes<HTMLDivElement>, 'color'> {
    align?: 'left' | 'right'
  }

  export interface SelectMenuListProps extends CommonProps, Omit<React.HTMLAttributes<HTMLDivElement>, 'color'> {}

  interface SelectMenuItemCommonProps extends CommonProps {
    selected?: boolean
  }
  interface SelectMenuItemAsButtonProps
    extends SelectMenuItemCommonProps,
      Omit<React.ButtonHTMLAttributes<HTMLButtonElement>, 'color'> {
    as?: 'button'
  }
  interface SelectMenuItemAsAnchorProps
    extends SelectMenuItemCommonProps,
      Omit<React.AnchorHTMLAttributes<HTMLAnchorElement>, 'color'> {
    as?: 'a'
  }
  export type SelectMenuItemProps = SelectMenuItemAsButtonProps | SelectMenuItemAsAnchorProps

  export interface SelectMenuFooterProps extends CommonProps, Omit<React.HTMLAttributes<HTMLElement>, 'color'> {}

  export interface SelectMenuDividerProps extends CommonProps, Omit<React.HTMLAttributes<HTMLDivElement>, 'color'> {}

  export interface SelectMenuHeaderProps
    extends CommonProps,
      TypographyProps,
      Omit<React.HTMLAttributes<HTMLElement>, 'color'> {}

  export interface SelectMenuFilterProps extends TextInputProps {
    value: string
  }

  export interface SelectMenuTabsProps extends CommonProps, Omit<React.HTMLAttributes<HTMLDivElement>, 'color'> {}

  export interface SelectMenuTabProps
    extends CommonProps,
      Omit<React.ButtonHTMLAttributes<HTMLButtonElement>, 'color'> {
    index: number
    tabName: string
  }

  export interface SelectMenuTabPanelProps extends CommonProps, Omit<React.HTMLAttributes<HTMLDivElement>, 'color'> {
    tabName: string
  }

  export const SelectMenu: React.FunctionComponent<SelectMenuProps> & {
    MenuContext: React.Context<{
      selectedTab: string | undefined
      setSelectedTab: (selectedTab: string | undefined) => void
      open: boolean | undefined
      setOpen: (open: boolean | undefined) => void
      initialTab: string | undefined
    }>
    Divider: React.FunctionComponent<SelectMenuDividerProps>
    Filter: React.FunctionComponent<SelectMenuFilterProps>
    Footer: React.FunctionComponent<SelectMenuFooterProps>
    List: React.FunctionComponent<SelectMenuListProps>
    Item: React.FunctionComponent<SelectMenuItemProps>
    Modal: React.FunctionComponent<SelectMenuModalProps>
    Tabs: React.FunctionComponent<SelectMenuTabsProps>
    Tab: React.FunctionComponent<SelectMenuTabProps>
    TabPanel: React.FunctionComponent<SelectMenuTabPanelProps>
    Header: React.FunctionComponent<SelectMenuHeaderProps>
  }

  export interface SideNavProps
    extends CommonProps,
      BorderBoxProps,
      Omit<React.HTMLAttributes<HTMLDivElement>, 'color'> {
    bordered?: boolean
    variant?: 'normal' | 'lightweight'
  }

  export interface SideNavLinkProps
    extends CommonProps,
      TypographyProps,
      LinkProps,
      Omit<React.HTMLAttributes<HTMLAnchorElement>, 'color'> {
    selected?: boolean
    variant?: 'normal' | 'full'
  }

  export const SideNav: React.FunctionComponent<SideNavProps> & {
    Link: React.FunctionComponent<SideNavLinkProps>
  }

  export interface StateLabelProps extends CommonProps {
    variant?: 'small' | 'normal'
    status: 'issueOpened' | 'issueClosed' | 'pullOpened' | 'pullClosed' | 'pullMerged' | 'draft'
  }

  export const StateLabel: React.FunctionComponent<StateLabelProps>

  export interface TabNavProps extends CommonProps, Omit<React.HTMLAttributes<HTMLDivElement>, 'color'> {}

  export interface TabNavLinkProps extends CommonProps, Omit<React.AnchorHTMLAttributes<HTMLAnchorElement>, 'color'> {
    selected?: boolean
  }

  export const TabNav: React.FunctionComponent<TabNavProps> & {
    Link: React.FunctionComponent<TabNavLinkProps>
  }

  export interface TextInputProps
    extends CommonProps,
      StyledSystem.WidthProps,
      StyledSystem.MaxWidthProps,
      StyledSystem.MinWidthProps,
      Omit<React.InputHTMLAttributes<HTMLInputElement>, 'color' | 'size' | 'width'> {
    block?: boolean
    icon?: ReactComponentLike
    variant?: 'small' | 'large'
  }

  export const TextInput: React.FunctionComponent<TextInputProps>

  export interface TooltipProps extends CommonProps, Omit<React.HTMLAttributes<HTMLSpanElement>, 'color'> {
    align?: 'left' | 'right'
    direction?: 'n' | 'ne' | 'e' | 'se' | 's' | 'sw' | 'w' | 'nw'
    noDelay?: boolean
    text?: string
    wrap?: boolean
  }

  export interface TimelineProps extends Omit<FlexProps, 'flexDirection'> {
    clipSidebar?: boolean
  }

  export interface TimelineItemProps extends Omit<FlexProps, 'flexDirection'> {
    condensed?: boolean
  }
  export interface TimelineBadgeProps extends Omit<FlexProps, 'height' | 'width' | 'alignItems' | 'justifyContent'> {}

  export const Timeline: React.FunctionComponent<TimelineProps> & {
    Item: React.FunctionComponent<TimelineItemProps>
    Badge: React.FunctionComponent<TimelineBadgeProps>
    Body: React.FunctionComponent<BoxProps>
    Break: React.FunctionComponent<BoxProps>
  }

  export const Tooltip: React.FunctionComponent<TooltipProps>

  export interface UnderlineNavProps extends CommonProps, Omit<React.HTMLAttributes<HTMLDivElement>, 'color'> {
    actions?: React.ReactNode
    align?: 'right'
    full?: boolean
    label?: string
  }

  export interface TruncateProps extends StyledSystem.MaxWidthProps, TypographyProps, BaseProps {
    expandable?: boolean
    inline?: boolean
    title: string
  }

  export const Truncate: React.FunctionComponent<TruncateProps>

  export interface UnderlineNavLinkProps
    extends CommonProps,
      Omit<React.AnchorHTMLAttributes<HTMLAnchorElement>, 'color'> {
    selected?: boolean
  }

  export const UnderlineNav: React.FunctionComponent<UnderlineNavProps> & {
    Link: React.FunctionComponent<UnderlineNavLinkProps>
  }

  export interface SubNavProps extends CommonProps, Omit<React.HTMLAttributes<HTMLDivElement>, 'color'>, FlexProps {
    actions?: React.ReactNode
    label?: string
  }

  export interface SubNavLinkProps extends CommonProps, Omit<React.AnchorHTMLAttributes<HTMLAnchorElement>, 'color'> {
    selected?: boolean
  }

  export const SubNav: React.FunctionComponent<SubNavProps> & {
    Link: React.FunctionComponent<SubNavLinkProps>
  }

  export interface BreadcrumbProps
    extends CommonProps,
      Omit<React.HTMLAttributes<HTMLDivElement>, 'color'>,
      FlexProps {}

  export interface BreadcrumbItemProps
    extends CommonProps,
      Omit<React.AnchorHTMLAttributes<HTMLAnchorElement>, 'color'> {
    selected?: boolean
  }

  export const Breadcrumb: React.FunctionComponent<BreadcrumbProps> & {
    Item: React.FunctionComponent<BreadcrumbItemProps>
  }

  export const theme: {[key: string]: any}
  export const themeGet: (key: any) => any

  export interface DialogProps extends CommonProps {
    isOpen: boolean
    onDismiss: () => unknown
  }

  export interface DialogHeaderProps extends FlexProps {}

  export const Dialog: React.FunctionComponent<DialogProps> & {
    Header: React.FunctionComponent<DialogHeaderProps>
  }

  export interface LabelGroupProps extends CommonProps, Omit<React.HTMLAttributes<HTMLSpanElement>, 'color'> {}

  export const LabelGroup: React.FunctionComponent<LabelGroupProps>

  export interface AvatarStackProps extends CommonProps, Omit<React.HTMLAttributes<HTMLSpanElement>, 'color'> {
    alignRight?: boolean
  }

  export const AvatarStack: React.FunctionComponent<AvatarStackProps>
  export interface ProgressBarProps
    extends BaseProps,
      CommonProps,
      StyledSystem.WidthProps,
      Omit<React.HTMLAttributes<HTMLSpanElement>, 'color'> {
    progress?: number | string
    barSize?: 'small' | 'default' | 'large'
    inline?: boolean
  }

  export const ProgressBar: React.FunctionComponent<ProgressBarProps>
}
declare module '@primer/components/lib/Box' {
  import {Box} from '@primer/components'
  export default Box
}

declare module '@primer/components/lib/Text' {
  import {Text} from '@primer/components'
  export default Text
}

declare module '@primer/components/lib/Heading' {
  import {Heading} from '@primer/components'
  export default Heading
}

declare module '@primer/components/lib/ButtonDanger' {
  import {ButtonDanger} from '@primer/components'
  export default ButtonDanger
}

declare module '@primer/components/lib/ButtonPrimary' {
  import {ButtonPrimary} from '@primer/components'
  export default ButtonPrimary
}

declare module '@primer/components/lib/ButtonOutline' {
  import {ButtonOutline} from '@primer/components'
  export default ButtonOutline
}

declare module '@primer/components/lib/ButtonTableList' {
  import {ButtonTableList} from '@primer/components'
  export default ButtonTableList
}

declare module '@primer/components/lib/ButtonGroup' {
  import {ButtonGroup} from '@primer/components'
  export default ButtonGroup
}

declare module '@primer/components/lib/Button' {
  import {Button} from '@primer/components'
  export default Button
}

declare module '@primer/components/lib/Flex' {
  import {Flex} from '@primer/components'
  export default Flex
}

declare module '@primer/components/lib/Avatar' {
  import {Avatar} from '@primer/components'
  export default Avatar
}

declare module '@primer/components/lib/AvatarPair' {
  import {AvatarPair} from '@primer/components'
  export default AvatarPair
}

declare module '@primer/components/lib/Details' {
  import {Details} from '@primer/components'
  export default Details
}

declare module '@primer/components/lib/BaseStyles' {
  import {BaseStyles} from '@primer/components'
  export default BaseStyles
}

declare module '@primer/components/lib/BorderBox' {
  import {BorderBox} from '@primer/components'
  export default BorderBox
}

declare module '@primer/components/lib/BranchName' {
  import {BranchName} from '@primer/components'
  export default BranchName
}
declare module '@primer/components/lib/CircleBadge' {
  import {CircleBadge} from '@primer/components'
  export default CircleBadge
}
declare module '@primer/components/lib/CircleOcticon' {
  import {CircleOcticon} from '@primer/components'
  export default CircleOcticon
}
declare module '@primer/components/lib/StyledOcticon' {
  import {StyledOcticon} from '@primer/components'
  export default StyledOcticon
}
declare module '@primer/components/lib/Dropdown' {
  import {Dropdown} from '@primer/components'
  export default Dropdown
}
declare module '@primer/components/lib/FilterList' {
  import {FilterList} from '@primer/components'
  export default FilterList
}
declare module '@primer/components/lib/Flash' {
  import {Flash} from '@primer/components'
  export default Flash
}

declare module '@primer/components/lib/Grid' {
  import {Grid} from '@primer/components'
  export default Grid
}

declare module '@primer/components/lib/CounterLabel' {
  import {CounterLabel} from '@primer/components'
  export default CounterLabel
}

declare module '@primer/components/lib/Label' {
  import {Label} from '@primer/components'
  export default Label
}

declare module '@primer/components/lib/Link' {
  import {Link} from '@primer/components'
  export default Link
}
declare module '@primer/components/lib/Pagination' {
  import {Pagination} from '@primer/components'
  export default Pagination
}
declare module '@primer/components/lib/PointerBox' {
  import {PointerBox} from '@primer/components'
  export default PointerBox
}
declare module '@primer/components/lib/Popover' {
  import {Popover} from '@primer/components'
  export default Popover
}
declare module '@primer/components/lib/Relative' {
  import {Relative} from '@primer/components'
  export default Relative
}
declare module '@primer/components/lib/Absolute' {
  import {Absolute} from '@primer/components'
  export default Absolute
}
declare module '@primer/components/lib/Sticky' {
  import {Sticky} from '@primer/components'
  export default Sticky
}
declare module '@primer/components/lib/Fixed' {
  import {Fixed} from '@primer/components'
  export default Fixed
}

declare module '@primer/components/lib/Pagehead' {
  import {Pagehead} from '@primer/components'
  export default Pagehead
}

declare module '@primer/components/lib/SelectMenu' {
  import {SelectMenu} from '@primer/components'
  export default SelectMenu
}

declare module '@primer/components/lib/StateLabel' {
  import {StateLabel} from '@primer/components'
  export default StateLabel
}

declare module '@primer/components/lib/TabNav' {
  import {TabNav} from '@primer/components'
  export default TabNav
}
declare module '@primer/components/lib/TextInput' {
  import {TextInput} from '@primer/components'
  export default TextInput
}
declare module '@primer/components/lib/Timeline' {
  import {Timeline} from '@primer/components'
  export default Timeline
}
declare module '@primer/components/lib/Tooltip' {
  import {Tooltip} from '@primer/components'
  export default Tooltip
}
declare module '@primer/components/lib/UnderlineNav' {
  import {UnderlineNav} from '@primer/components'
  export default UnderlineNav
}
declare module '@primer/components/lib/SideNav' {
  import {SideNav} from '@primer/components'
  export default SideNav
}
declare module '@primer/components/lib/SubNav' {
  import {SubNav} from '@primer/components'
  export default SubNav
}
declare module '@primer/components/lib/theme' {
  import {theme} from '@primer/components'
  export default theme
}
declare module '@primer/components/lib/Dialog' {
  import {Dialog} from '@primer/components'
  export default Dialog
}

declare module '@primer/components/lib/LabelGroup' {
  import {LabelGroup} from '@primer/components'
  export default LabelGroup
}

declare module '@primer/components/lib/ProgressBar' {
  import {ProgressBar} from '@primer/components'
  export default ProgressBar
}

declare module '@primer/components/lib/AvatarStack' {
  import {AvatarStack} from '@primer/components'
  export default AvatarStack
}

declare module '@primer/components/lib/Breadcrumbs' {
  import {Breadcrumb} from '@primer/components'
  export default Breadcrumb
}

declare module '@primer/components/lib/FormGroup' {
  import {FormGroup} from '@primer/components'
  export default FormGroup
}<|MERGE_RESOLUTION|>--- conflicted
+++ resolved
@@ -185,13 +185,10 @@
   export interface FlashProps extends CommonProps, Omit<React.HTMLAttributes<HTMLDivElement>, 'color'> {
     full?: boolean
     variant?: 'success' | 'default' | 'warning' | 'danger'
-<<<<<<< HEAD
     /**
      * @deprecated since version 19.0.0
      */
     scheme?: string
-=======
->>>>>>> 33a4e6d3
   }
 
   export const Flash: React.FunctionComponent<FlashProps>
