import commonjs from '@rollup/plugin-commonjs'
import resolve from '@rollup/plugin-node-resolve'
import babel from '@rollup/plugin-babel'
import glob from 'fast-glob'
import {terser} from 'rollup-plugin-terser'
import visualizer from 'rollup-plugin-visualizer'
import packageJson from './package.json'

const input = new Set([
  // "exports"
  // "."
  'src/index.ts',

  // "./drafts"
  'src/drafts/index.ts',

  // "./deprecated"
  'src/deprecated/index.ts',

<<<<<<< HEAD
  // "./lib-esm/*"
  ...glob.sync(['src/*', 'src/*/index.js'], {
    cwd: __dirname,
    onlyFiles: true,
    // Note: ignore theme-preval as it is handled through the theme import and
    // specifying it as an entrypoint creates an intermediate file
    ignore: ['src/theme-preval.js']
  }),

  // "./lib-esm/utils/test-helpers", "./lib/utils/test-helpers"
  'src/utils/test-helpers.tsx'
=======
  // Make sure all members are exported
  'src/constants.ts',

  ...glob.sync(
    [
      // "./lib-esm/hooks/*"
      'src/hooks/*',

      // "./lib-esm/polyfills/*"
      'src/polyfills/*',

      // "./lib-esm/utils/*"
      'src/utils/*'
    ],
    {
      cwd: __dirname,
      ignore: ['**/__tests__/**', '*.stories.tsx']
    }
  )
>>>>>>> 865e41f4
])

const extensions = ['.js', '.jsx', '.ts', '.tsx']
const external = [
  ...Object.keys(packageJson.peerDependencies),
  ...Object.keys(packageJson.dependencies),
  ...Object.keys(packageJson.devDependencies)
]
function isExternal(external) {
  return id => {
    // Match on import paths that are the same as dependencies listed in
    // `package.json`
    const match = external.find(pkg => {
      return id === pkg
    })

    if (match) {
      return true
    }

    // In some cases, there may be a subpath import from a module which should
    // also be treated as external. For example:
    //
    // External: @primer/behaviors
    // Import: @primer/behaviors/utils
    return external.some(pkg => {
      // Include the / to not match imports like: @primer/behaviors-for-acme/utils
      return id.startsWith(`${pkg}/`)
    })
  }
}

const baseConfig = {
  input: Array.from(input),
  plugins: [
    // Note: it's important that the babel plugin is ordered first for plugins
    // like babel-plugin-preval to work as-intended
    babel({
      extensions,
      exclude: /node_modules/,
      babelHelpers: 'inline',
      babelrc: false
    }),
    commonjs(),
    resolve({
      extensions
    })
  ]
}

export default [
  // ESM
  {
    ...baseConfig,
    external: isExternal(external),
    output: {
      dir: 'lib-esm',
      format: 'esm',
      preserveModules: true,
      preserveModulesRoot: 'src'
    }
  },

  // CommonJS
  {
    ...baseConfig,
    external: isExternal(external),
    output: {
      dir: 'lib',
      format: 'commonjs',
      preserveModules: true,
      preserveModulesRoot: 'src',
      exports: 'auto'
    }
  },

  // Bundles
  {
    ...baseConfig,
    input: 'src/index.ts',
    external: ['styled-components', 'react', 'react-dom'],
    plugins: [...baseConfig.plugins, terser(), visualizer({sourcemap: true})],
    output: ['esm', 'umd'].map(format => ({
      file: `dist/browser.${format}.js`,
      format,
      sourcemap: true,
      name: 'primer',
      globals: {
        react: 'React',
        'react-dom': 'ReactDOM',
        'styled-components': 'styled'
      }
    }))
  }
]<|MERGE_RESOLUTION|>--- conflicted
+++ resolved
@@ -17,19 +17,6 @@
   // "./deprecated"
   'src/deprecated/index.ts',
 
-<<<<<<< HEAD
-  // "./lib-esm/*"
-  ...glob.sync(['src/*', 'src/*/index.js'], {
-    cwd: __dirname,
-    onlyFiles: true,
-    // Note: ignore theme-preval as it is handled through the theme import and
-    // specifying it as an entrypoint creates an intermediate file
-    ignore: ['src/theme-preval.js']
-  }),
-
-  // "./lib-esm/utils/test-helpers", "./lib/utils/test-helpers"
-  'src/utils/test-helpers.tsx'
-=======
   // Make sure all members are exported
   'src/constants.ts',
 
@@ -49,7 +36,6 @@
       ignore: ['**/__tests__/**', '*.stories.tsx']
     }
   )
->>>>>>> 865e41f4
 ])
 
 const extensions = ['.js', '.jsx', '.ts', '.tsx']
